using System;
using System.IO;
using System.Linq;
using System.Reflection;
using Avalonia.Markup.Xaml.XamlIl.CompilerExtensions;
using Microsoft.Build.Framework;
using Mono.Cecil;
using Mono.Cecil.Cil;
using Mono.Cecil.Rocks;
using XamlX;
using XamlX.Ast;
using XamlX.Parsers;
using XamlX.Transform;
using XamlX.TypeSystem;
using FieldAttributes = Mono.Cecil.FieldAttributes;
using MethodAttributes = Mono.Cecil.MethodAttributes;
using TypeAttributes = Mono.Cecil.TypeAttributes;
using XamlX.IL;

namespace Avalonia.Build.Tasks
{
    public static partial class XamlCompilerTaskExecutor
    {
        static bool CheckXamlName(IResource r) => r.Name.ToLowerInvariant().EndsWith(".xaml")
                                               || r.Name.ToLowerInvariant().EndsWith(".paml")
                                               || r.Name.ToLowerInvariant().EndsWith(".axaml");
        
        public class CompileResult
        {
            public bool Success { get; set; }
            public bool WrittenFile { get; }

            public CompileResult(bool success, bool writtenFile = false)
            {
                Success = success;
                WrittenFile = writtenFile;
            }
        }

        public static CompileResult Compile(IBuildEngine engine, string input, string[] references,
            string projectDirectory,
<<<<<<< HEAD
            string output, bool verifyIl, bool defaultCompileBindings, MessageImportance logImportance, string strongNameKey, bool patchCom,
            bool skipXamlCompilation)
        {
            return Compile(engine, input, references, projectDirectory, output, verifyIl, defaultCompileBindings, logImportance, strongNameKey, patchCom, skipXamlCompilation, debuggerLaunch:false);
=======
            string output, bool verifyIl, MessageImportance logImportance, string strongNameKey,
            bool skipXamlCompilation)
        {
            return Compile(engine, input, references, projectDirectory, output, verifyIl, logImportance, strongNameKey, skipXamlCompilation, debuggerLaunch:false);
>>>>>>> 379e2b56
        }

        internal static CompileResult Compile(IBuildEngine engine, string input, string[] references,
            string projectDirectory,
<<<<<<< HEAD
            string output, bool verifyIl, bool defaultCompileBindings, MessageImportance logImportance, string strongNameKey, bool patchCom, bool skipXamlCompilation, bool debuggerLaunch)
=======
            string output, bool verifyIl, MessageImportance logImportance, string strongNameKey, bool skipXamlCompilation, bool debuggerLaunch)
>>>>>>> 379e2b56
        {
            var typeSystem = new CecilTypeSystem(
                references.Where(r => !r.ToLowerInvariant().EndsWith("avalonia.build.tasks.dll")),
                input);

            var asm = typeSystem.TargetAssemblyDefinition;

            if (!skipXamlCompilation)
            {
<<<<<<< HEAD
                var compileRes = CompileCore(engine, typeSystem, projectDirectory, verifyIl, defaultCompileBindings, logImportance, debuggerLaunch);
                if (compileRes == null && !patchCom)
=======
                var compileRes = CompileCore(engine, typeSystem, projectDirectory, verifyIl, logImportance, debuggerLaunch);
                if (compileRes == null)
>>>>>>> 379e2b56
                    return new CompileResult(true);
                if (compileRes == false)
                    return new CompileResult(false);
            }

            var writerParameters = new WriterParameters { WriteSymbols = asm.MainModule.HasSymbols };
            if (!string.IsNullOrWhiteSpace(strongNameKey))
                writerParameters.StrongNameKeyBlob = File.ReadAllBytes(strongNameKey);

            asm.Write(output, writerParameters);

            return new CompileResult(true, true);

        }

        static bool? CompileCore(IBuildEngine engine, CecilTypeSystem typeSystem,
            string projectDirectory, bool verifyIl,
            bool defaultCompileBindings,
            MessageImportance logImportance
            , bool debuggerLaunch = false)
        {
            if (debuggerLaunch)
            {
                // According this https://docs.microsoft.com/en-us/dotnet/api/system.diagnostics.debugger.launch?view=net-6.0#remarks
                // documentation, on not windows platform Debugger.Launch() always return true without running a debugger.
                if (System.Diagnostics.Debugger.Launch())
                {
                    // Set timeout at 1 minut.
                    var time = new System.Diagnostics.Stopwatch();
                    var timeout = TimeSpan.FromMinutes(1);
                    time.Start();

                    // wait for the debugger to be attacked or timeout.
                    while (!System.Diagnostics.Debugger.IsAttached && time.Elapsed < timeout)
                    {
                        engine.LogMessage($"[PID:{System.Diagnostics.Process.GetCurrentProcess().Id}] Wating attach debugger. Elapsed {time.Elapsed}...", MessageImportance.High);
                        System.Threading.Thread.Sleep(100);
                    }

                    time.Stop();                    
                    if (time.Elapsed >= timeout)
                    {
                        engine.LogMessage("Wating attach debugger timeout.", MessageImportance.Normal);
                    }
                }
                else
                {
                    engine.LogMessage("Debugging cancelled.", MessageImportance.Normal);
                }
            }
            var asm = typeSystem.TargetAssemblyDefinition;
            var avares = new AvaloniaResources(asm, projectDirectory);
            if (avares.Resources.Count(CheckXamlName) == 0)
                // Nothing to do
                return null;

            var clrPropertiesDef = new TypeDefinition("CompiledAvaloniaXaml", "XamlIlHelpers",
                TypeAttributes.Class, asm.MainModule.TypeSystem.Object);
            asm.MainModule.Types.Add(clrPropertiesDef);
            var indexerAccessorClosure = new TypeDefinition("CompiledAvaloniaXaml", "!IndexerAccessorFactoryClosure",
                TypeAttributes.Class, asm.MainModule.TypeSystem.Object);
            asm.MainModule.Types.Add(indexerAccessorClosure);
            var trampolineBuilder = new TypeDefinition("CompiledAvaloniaXaml", "XamlIlTrampolines",
                TypeAttributes.Class, asm.MainModule.TypeSystem.Object);
            asm.MainModule.Types.Add(trampolineBuilder);

            var (xamlLanguage , emitConfig) = AvaloniaXamlIlLanguage.Configure(typeSystem);
            var compilerConfig = new AvaloniaXamlIlCompilerConfiguration(typeSystem,
                typeSystem.TargetAssembly,
                xamlLanguage,
                XamlXmlnsMappings.Resolve(typeSystem, xamlLanguage),
                AvaloniaXamlIlLanguage.CustomValueConverter,
                new XamlIlClrPropertyInfoEmitter(typeSystem.CreateTypeBuilder(clrPropertiesDef)),
                new XamlIlPropertyInfoAccessorFactoryEmitter(typeSystem.CreateTypeBuilder(indexerAccessorClosure)),
                new XamlIlTrampolineBuilder(typeSystem.CreateTypeBuilder(trampolineBuilder)),
                new DeterministicIdGenerator());


            var contextDef = new TypeDefinition("CompiledAvaloniaXaml", "XamlIlContext", 
                TypeAttributes.Class, asm.MainModule.TypeSystem.Object);
            asm.MainModule.Types.Add(contextDef);

            var contextClass = XamlILContextDefinition.GenerateContextClass(typeSystem.CreateTypeBuilder(contextDef), typeSystem,
                xamlLanguage, emitConfig);

            var compiler = new AvaloniaXamlIlCompiler(compilerConfig, emitConfig, contextClass) { EnableIlVerification = verifyIl, DefaultCompileBindings = defaultCompileBindings };

            var editorBrowsableAttribute = typeSystem
                .GetTypeReference(typeSystem.FindType("System.ComponentModel.EditorBrowsableAttribute"))
                .Resolve();
            var editorBrowsableCtor =
                asm.MainModule.ImportReference(editorBrowsableAttribute.GetConstructors()
                    .First(c => c.Parameters.Count == 1));

            var runtimeHelpers = typeSystem.GetType("Avalonia.Markup.Xaml.XamlIl.Runtime.XamlIlRuntimeHelpers");
            var createRootServiceProviderMethod = asm.MainModule.ImportReference(
                typeSystem.GetTypeReference(runtimeHelpers).Resolve().Methods
                    .First(x => x.Name == "CreateRootServiceProviderV2"));
            
            var loaderDispatcherDef = new TypeDefinition("CompiledAvaloniaXaml", "!XamlLoader",
                TypeAttributes.Class, asm.MainModule.TypeSystem.Object);


            loaderDispatcherDef.CustomAttributes.Add(new CustomAttribute(editorBrowsableCtor)
            {
                ConstructorArguments = {new CustomAttributeArgument(editorBrowsableCtor.Parameters[0].ParameterType, 1)}
            });


            var loaderDispatcherMethod = new MethodDefinition("TryLoad",
                MethodAttributes.Static | MethodAttributes.Public,
                asm.MainModule.TypeSystem.Object)
            {
                Parameters = {new ParameterDefinition(asm.MainModule.TypeSystem.String)}
            };
            loaderDispatcherDef.Methods.Add(loaderDispatcherMethod);
            asm.MainModule.Types.Add(loaderDispatcherDef);

            var stringEquals = asm.MainModule.ImportReference(asm.MainModule.TypeSystem.String.Resolve().Methods.First(
                m =>
                    m.IsStatic && m.Name == "Equals" && m.Parameters.Count == 3 &&
                    m.ReturnType.FullName == "System.Boolean"
                    && m.Parameters[0].ParameterType.FullName == "System.String"
                    && m.Parameters[1].ParameterType.FullName == "System.String"
                    && m.Parameters[2].ParameterType.FullName == "System.StringComparison"));
            
            bool CompileGroup(IResourceGroup group)
            {
                var typeDef = new TypeDefinition("CompiledAvaloniaXaml", "!"+ group.Name,
                    TypeAttributes.Class, asm.MainModule.TypeSystem.Object);

                typeDef.CustomAttributes.Add(new CustomAttribute(editorBrowsableCtor)
                {
                    ConstructorArguments = {new CustomAttributeArgument(editorBrowsableCtor.Parameters[0].ParameterType, 1)}
                });
                asm.MainModule.Types.Add(typeDef);
                var builder = typeSystem.CreateTypeBuilder(typeDef);
                
                foreach (var res in group.Resources.Where(CheckXamlName).OrderBy(x=>x.FilePath.ToLowerInvariant()))
                {
                    try
                    {
                        engine.LogMessage($"XAMLIL: {res.Name} -> {res.Uri}", logImportance);

                        // StreamReader is needed here to handle BOM
                        var xaml = new StreamReader(new MemoryStream(res.FileContents)).ReadToEnd();
                        var parsed = XDocumentXamlParser.Parse(xaml);

                        var initialRoot = (XamlAstObjectNode)parsed.Root;
                        
                        
                        var precompileDirective = initialRoot.Children.OfType<XamlAstXmlDirective>()
                            .FirstOrDefault(d => d.Namespace == XamlNamespaces.Xaml2006 && d.Name == "Precompile");
                        if (precompileDirective != null)
                        {
                            var precompileText = (precompileDirective.Values[0] as XamlAstTextNode)?.Text.Trim()
                                .ToLowerInvariant();
                            if (precompileText == "false")
                                continue;
                            if (precompileText != "true")
                                throw new XamlParseException("Invalid value for x:Precompile", precompileDirective);
                        }
                        
                        var classDirective = initialRoot.Children.OfType<XamlAstXmlDirective>()
                            .FirstOrDefault(d => d.Namespace == XamlNamespaces.Xaml2006 && d.Name == "Class");
                        IXamlType classType = null;
                        if (classDirective != null)
                        {
                            if (classDirective.Values.Count != 1 || !(classDirective.Values[0] is XamlAstTextNode tn))
                                throw new XamlParseException("x:Class should have a string value", classDirective);
                            classType = typeSystem.TargetAssembly.FindType(tn.Text);
                            if (classType == null)
                                throw new XamlParseException($"Unable to find type `{tn.Text}`", classDirective);
                            compiler.OverrideRootType(parsed,
                                new XamlAstClrTypeReference(classDirective, classType, false));
                            initialRoot.Children.Remove(classDirective);
                        }
                        
                        
                        compiler.Transform(parsed);
                        var populateName = classType == null ? "Populate:" + res.Name : "!XamlIlPopulate";
                        var buildName = classType == null ? "Build:" + res.Name : null; 
                        
                        var classTypeDefinition =
                            classType == null ? null : typeSystem.GetTypeReference(classType).Resolve();


                        var populateBuilder = classTypeDefinition == null ?
                            builder :
                            typeSystem.CreateTypeBuilder(classTypeDefinition);
                        compiler.Compile(parsed, 
                            contextClass,
                            compiler.DefinePopulateMethod(populateBuilder, parsed, populateName,
                                classTypeDefinition == null),
                            buildName == null ? null : compiler.DefineBuildMethod(builder, parsed, buildName, true),
                            builder.DefineSubType(compilerConfig.WellKnownTypes.Object, "NamespaceInfo:" + res.Name,
                                true),
                            (closureName, closureBaseType) =>
                                populateBuilder.DefineSubType(closureBaseType, closureName, false),
                            (closureName, returnType, parameterTypes) =>
                                populateBuilder.DefineDelegateSubType(closureName, false, returnType, parameterTypes),
                            res.Uri, res
                        );
                        
                        
                        if (classTypeDefinition != null)
                        {
                            var compiledPopulateMethod = typeSystem.GetTypeReference(populateBuilder).Resolve()
                                .Methods.First(m => m.Name == populateName);

                            var designLoaderFieldType = typeSystem
                                .GetType("System.Action`1")
                                .MakeGenericType(typeSystem.GetType("System.Object"));

                            var designLoaderFieldTypeReference = (GenericInstanceType)typeSystem.GetTypeReference(designLoaderFieldType);
                            designLoaderFieldTypeReference.GenericArguments[0] =
                                asm.MainModule.ImportReference(designLoaderFieldTypeReference.GenericArguments[0]);
                            designLoaderFieldTypeReference = (GenericInstanceType)
                                asm.MainModule.ImportReference(designLoaderFieldTypeReference);
                            
                            var designLoaderLoad =
                                typeSystem.GetMethodReference(
                                    designLoaderFieldType.Methods.First(m => m.Name == "Invoke"));
                            designLoaderLoad =
                                asm.MainModule.ImportReference(designLoaderLoad);
                            designLoaderLoad.DeclaringType = designLoaderFieldTypeReference;

                            var designLoaderField = new FieldDefinition("!XamlIlPopulateOverride",
                                FieldAttributes.Static | FieldAttributes.Private, designLoaderFieldTypeReference);
                            classTypeDefinition.Fields.Add(designLoaderField);

                            const string TrampolineName = "!XamlIlPopulateTrampoline";
                            var trampoline = new MethodDefinition(TrampolineName,
                                MethodAttributes.Static | MethodAttributes.Private, asm.MainModule.TypeSystem.Void);
                            trampoline.Parameters.Add(new ParameterDefinition(classTypeDefinition));
                            classTypeDefinition.Methods.Add(trampoline);

                            var regularStart = Instruction.Create(OpCodes.Call, createRootServiceProviderMethod);
                            
                            trampoline.Body.Instructions.Add(Instruction.Create(OpCodes.Ldsfld, designLoaderField));
                            trampoline.Body.Instructions.Add(Instruction.Create(OpCodes.Brfalse, regularStart));
                            trampoline.Body.Instructions.Add(Instruction.Create(OpCodes.Ldsfld, designLoaderField));
                            trampoline.Body.Instructions.Add(Instruction.Create(OpCodes.Ldarg_0));
                            trampoline.Body.Instructions.Add(Instruction.Create(OpCodes.Call, designLoaderLoad));
                            trampoline.Body.Instructions.Add(Instruction.Create(OpCodes.Ret));
                            
                            trampoline.Body.Instructions.Add(regularStart);
                            trampoline.Body.Instructions.Add(Instruction.Create(OpCodes.Ldarg_0));
                            trampoline.Body.Instructions.Add(Instruction.Create(OpCodes.Call, compiledPopulateMethod));
                            trampoline.Body.Instructions.Add(Instruction.Create(OpCodes.Ret));
                            CopyDebugDocument(trampoline, compiledPopulateMethod);

                            var foundXamlLoader = false;
                            // Find AvaloniaXamlLoader.Load(this) and replace it with !XamlIlPopulateTrampoline(this)
                            foreach (var method in classTypeDefinition.Methods
                                .Where(m => !m.Attributes.HasFlag(MethodAttributes.Static)))
                            {
                                var i = method.Body.Instructions;
                                for (var c = 1; c < i.Count; c++)
                                {
                                    if (i[c].OpCode == OpCodes.Call)
                                    {
                                        var op = i[c].Operand as MethodReference;
                                        
                                        // TODO: Throw an error
                                        // This usually happens when the same XAML resource was added twice for some weird reason
                                        // We currently support it for dual-named default theme resources
                                        if (op != null
                                            && op.Name == TrampolineName)
                                        {
                                            foundXamlLoader = true;
                                            break;
                                        }
                                        if (op != null
                                            && op.Name == "Load"
                                            && op.Parameters.Count == 1
                                            && op.Parameters[0].ParameterType.FullName == "System.Object"
                                            && op.DeclaringType.FullName == "Avalonia.Markup.Xaml.AvaloniaXamlLoader")
                                        {
                                            if (MatchThisCall(i, c - 1))
                                            {
                                                i[c].Operand = trampoline;
                                                foundXamlLoader = true;
                                            }
                                        }
                                    }
                                }
                            }

                            if (!foundXamlLoader)
                            {
                                var ctors = classTypeDefinition.GetConstructors()
                                    .Where(c => !c.IsStatic).ToList();
                                // We can inject xaml loader into default constructor
                                if (ctors.Count == 1 && ctors[0].Body.Instructions.Count(o=>o.OpCode != OpCodes.Nop) == 3)
                                {
                                    var i = ctors[0].Body.Instructions;
                                    var retIdx = i.IndexOf(i.Last(x => x.OpCode == OpCodes.Ret));
                                    i.Insert(retIdx, Instruction.Create(OpCodes.Call, trampoline));
                                    i.Insert(retIdx, Instruction.Create(OpCodes.Ldarg_0));
                                }
                                else
                                {
                                    throw new InvalidProgramException(
                                        $"No call to AvaloniaXamlLoader.Load(this) call found anywhere in the type {classType.FullName} and type seems to have custom constructors.");
                                }
                            }

                        }

                        if (buildName != null || classTypeDefinition != null)
                        {
                            var compiledBuildMethod = buildName == null ?
                                null :
                                typeSystem.GetTypeReference(builder).Resolve()
                                    .Methods.First(m => m.Name == buildName);
                            var parameterlessConstructor = compiledBuildMethod != null ?
                                null :
                                classTypeDefinition.GetConstructors().FirstOrDefault(c =>
                                    c.IsPublic && !c.IsStatic && !c.HasParameters);

                            if (compiledBuildMethod != null || parameterlessConstructor != null)
                            {
                                var i = loaderDispatcherMethod.Body.Instructions;
                                var nop = Instruction.Create(OpCodes.Nop);
                                i.Add(Instruction.Create(OpCodes.Ldarg_0));
                                i.Add(Instruction.Create(OpCodes.Ldstr, res.Uri));
                                i.Add(Instruction.Create(OpCodes.Ldc_I4, (int)StringComparison.OrdinalIgnoreCase));
                                i.Add(Instruction.Create(OpCodes.Call, stringEquals));
                                i.Add(Instruction.Create(OpCodes.Brfalse, nop));
                                if (parameterlessConstructor != null)
                                    i.Add(Instruction.Create(OpCodes.Newobj, parameterlessConstructor));
                                else
                                {
                                    i.Add(Instruction.Create(OpCodes.Call, createRootServiceProviderMethod));
                                    i.Add(Instruction.Create(OpCodes.Call, compiledBuildMethod));
                                }

                                i.Add(Instruction.Create(OpCodes.Ret));
                                i.Add(nop);
                            }
                        }

                    }
                    catch (Exception e)
                    {
                        int lineNumber = 0, linePosition = 0;
                        if (e is XamlParseException xe)
                        {
                            lineNumber = xe.LineNumber;
                            linePosition = xe.LinePosition;
                        }
                        engine.LogErrorEvent(new BuildErrorEventArgs("Avalonia", "XAMLIL", res.FilePath,
                            lineNumber, linePosition, lineNumber, linePosition,
                            e.Message, "", "Avalonia"));
                        return false;
                    }
                    res.Remove();
                }
                
                
                // Technically that's a hack, but it fixes corert incompatibility caused by deterministic builds
                int dupeCounter = 1;
                foreach (var grp in typeDef.NestedTypes.GroupBy(x => x.Name))
                {
                    if (grp.Count() > 1)
                    {
                        foreach (var dupe in grp)
                            dupe.Name += "_dup" + dupeCounter++;
                    }
                }
                
                
                return true;
            }
            
            if (avares.Resources.Count(CheckXamlName) != 0)
            {
                if (!CompileGroup(avares))
                    return false;
                avares.Save();
            }
            
            loaderDispatcherMethod.Body.Instructions.Add(Instruction.Create(OpCodes.Ldnull));
            loaderDispatcherMethod.Body.Instructions.Add(Instruction.Create(OpCodes.Ret));
            return true;
        }
        
    }
}<|MERGE_RESOLUTION|>--- conflicted
+++ resolved
@@ -39,26 +39,15 @@
 
         public static CompileResult Compile(IBuildEngine engine, string input, string[] references,
             string projectDirectory,
-<<<<<<< HEAD
-            string output, bool verifyIl, bool defaultCompileBindings, MessageImportance logImportance, string strongNameKey, bool patchCom,
-            bool skipXamlCompilation)
-        {
-            return Compile(engine, input, references, projectDirectory, output, verifyIl, defaultCompileBindings, logImportance, strongNameKey, patchCom, skipXamlCompilation, debuggerLaunch:false);
-=======
-            string output, bool verifyIl, MessageImportance logImportance, string strongNameKey,
+            string output, bool verifyIl, bool defaultCompileBindings, MessageImportance logImportance, string strongNameKey,
             bool skipXamlCompilation)
         {
             return Compile(engine, input, references, projectDirectory, output, verifyIl, logImportance, strongNameKey, skipXamlCompilation, debuggerLaunch:false);
->>>>>>> 379e2b56
         }
 
         internal static CompileResult Compile(IBuildEngine engine, string input, string[] references,
             string projectDirectory,
-<<<<<<< HEAD
-            string output, bool verifyIl, bool defaultCompileBindings, MessageImportance logImportance, string strongNameKey, bool patchCom, bool skipXamlCompilation, bool debuggerLaunch)
-=======
-            string output, bool verifyIl, MessageImportance logImportance, string strongNameKey, bool skipXamlCompilation, bool debuggerLaunch)
->>>>>>> 379e2b56
+            string output, bool verifyIl, bool defaultCompileBindings, MessageImportance logImportance, string strongNameKey, bool skipXamlCompilation, bool debuggerLaunch)
         {
             var typeSystem = new CecilTypeSystem(
                 references.Where(r => !r.ToLowerInvariant().EndsWith("avalonia.build.tasks.dll")),
@@ -68,13 +57,8 @@
 
             if (!skipXamlCompilation)
             {
-<<<<<<< HEAD
                 var compileRes = CompileCore(engine, typeSystem, projectDirectory, verifyIl, defaultCompileBindings, logImportance, debuggerLaunch);
-                if (compileRes == null && !patchCom)
-=======
-                var compileRes = CompileCore(engine, typeSystem, projectDirectory, verifyIl, logImportance, debuggerLaunch);
                 if (compileRes == null)
->>>>>>> 379e2b56
                     return new CompileResult(true);
                 if (compileRes == false)
                     return new CompileResult(false);
