--- conflicted
+++ resolved
@@ -150,24 +150,7 @@
 
         PointerPointProperties CreateProperties(RawPointerEventArgs args)
         {
-<<<<<<< HEAD
-            return new PointerPointProperties(args.InputModifiers, args.Type switch
-            {
-                RawPointerEventType.LeftButtonDown => PointerUpdateKind.LeftButtonPressed,
-                RawPointerEventType.MiddleButtonDown => PointerUpdateKind.MiddleButtonPressed,
-                RawPointerEventType.RightButtonDown => PointerUpdateKind.RightButtonPressed,
-                RawPointerEventType.XButton1Down => PointerUpdateKind.XButton1Pressed,
-                RawPointerEventType.XButton2Down => PointerUpdateKind.XButton2Pressed,
-                RawPointerEventType.LeftButtonUp => PointerUpdateKind.LeftButtonReleased,
-                RawPointerEventType.MiddleButtonUp => PointerUpdateKind.MiddleButtonReleased,
-                RawPointerEventType.RightButtonUp => PointerUpdateKind.RightButtonReleased,
-                RawPointerEventType.XButton1Up => PointerUpdateKind.XButton1Released,
-                RawPointerEventType.XButton2Up => PointerUpdateKind.XButton2Released,
-                _ => PointerUpdateKind.Other,
-            });
-=======
             return new PointerPointProperties(args.InputModifiers, args.Type.ToUpdateKind());
->>>>>>> 3c8cc361
         }
 
         private bool MouseDown(IMouseDevice device, ulong timestamp, IInputElement root, Point p,
