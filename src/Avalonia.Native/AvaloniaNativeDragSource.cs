--- conflicted
+++ resolved
@@ -19,11 +19,7 @@
             _factory = factory;
         }
 
-<<<<<<< HEAD
-        static TopLevel FindRoot(IInteractive interactive)
-=======
         private static TopLevel FindRoot(object? element)
->>>>>>> 2f3c5ef9
         {
             while (element is Interactive interactive && element is not Visual)
                 element = interactive.GetInteractiveParent();
