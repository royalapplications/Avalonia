// Copyright (c) The Avalonia Project. All rights reserved.
// Licensed under the MIT license. See licence.md file in the project root for full license information.

using Avalonia.Controls.Utils;
using Avalonia.Layout;
using Avalonia.Media;

namespace Avalonia.Controls
{
    /// <summary>
    /// A control which decorates a child with a border and background.
    /// </summary>
    public partial class Border : Decorator
    {
        /// <summary>
        /// Defines the <see cref="Background"/> property.
        /// </summary>
        public static readonly StyledProperty<IBrush> BackgroundProperty =
            AvaloniaProperty.Register<Border, IBrush>(nameof(Background));

        /// <summary>
        /// Defines the <see cref="BorderBrush"/> property.
        /// </summary>
        public static readonly StyledProperty<IBrush> BorderBrushProperty =
            AvaloniaProperty.Register<Border, IBrush>(nameof(BorderBrush));

        /// <summary>
        /// Defines the <see cref="BorderThickness"/> property.
        /// </summary>
        public static readonly StyledProperty<Thickness> BorderThicknessProperty =
            AvaloniaProperty.Register<Border, Thickness>(nameof(BorderThickness));

        /// <summary>
        /// Defines the <see cref="CornerRadius"/> property.
        /// </summary>
        public static readonly StyledProperty<CornerRadius> CornerRadiusProperty =
            AvaloniaProperty.Register<Border, CornerRadius>(nameof(CornerRadius));

        private readonly BorderRenderHelper _borderRenderHelper = new BorderRenderHelper();

        /// <summary>
        /// Initializes static members of the <see cref="Border"/> class.
        /// </summary>
        static Border()
        {
<<<<<<< HEAD
            AffectsRender(BorderThicknessProperty, CornerRadiusProperty);
            AffectsMeasure(BorderThicknessProperty);
            BrushAffectsRender<Border>(BackgroundProperty, BorderBrushProperty);
=======
            AffectsRender<Border>(BackgroundProperty, BorderBrushProperty, BorderThicknessProperty, CornerRadiusProperty);
            AffectsMeasure<Border>(BorderThicknessProperty);
>>>>>>> 370001b3
        }

        /// <summary>
        /// Gets or sets a brush with which to paint the background.
        /// </summary>
        public IBrush Background
        {
            get { return GetValue(BackgroundProperty); }
            set { SetValue(BackgroundProperty, value); }
        }

        /// <summary>
        /// Gets or sets a brush with which to paint the border.
        /// </summary>
        public IBrush BorderBrush
        {
            get { return GetValue(BorderBrushProperty); }
            set { SetValue(BorderBrushProperty, value); }
        }

        /// <summary>
        /// Gets or sets the thickness of the border.
        /// </summary>
        public Thickness BorderThickness
        {
            get { return GetValue(BorderThicknessProperty); }
            set { SetValue(BorderThicknessProperty, value); }
        }

        /// <summary>
        /// Gets or sets the radius of the border rounded corners.
        /// </summary>
        public CornerRadius CornerRadius
        {
            get { return GetValue(CornerRadiusProperty); }
            set { SetValue(CornerRadiusProperty, value); }
        }

        /// <summary>
        /// Renders the control.
        /// </summary>
        /// <param name="context">The drawing context.</param>
        public override void Render(DrawingContext context)
        {
            _borderRenderHelper.Render(context, Bounds.Size, BorderThickness, CornerRadius, Background, BorderBrush);
        }

        /// <summary>
        /// Measures the control.
        /// </summary>
        /// <param name="availableSize">The available size.</param>
        /// <returns>The desired size of the control.</returns>
        protected override Size MeasureOverride(Size availableSize)
        {
            return LayoutHelper.MeasureChild(Child, availableSize, Padding, BorderThickness);
        }

        /// <summary>
        /// Arranges the control's child.
        /// </summary>
        /// <param name="finalSize">The size allocated to the control.</param>
        /// <returns>The space taken.</returns>
        protected override Size ArrangeOverride(Size finalSize)
        {
            _borderRenderHelper.Update(finalSize, BorderThickness, CornerRadius);

            return LayoutHelper.ArrangeChild(Child, finalSize, Padding, BorderThickness);
        }
    }
}<|MERGE_RESOLUTION|>--- conflicted
+++ resolved
@@ -43,14 +43,9 @@
         /// </summary>
         static Border()
         {
-<<<<<<< HEAD
-            AffectsRender(BorderThicknessProperty, CornerRadiusProperty);
-            AffectsMeasure(BorderThicknessProperty);
+            AffectsRender<Border>(BorderThicknessProperty, CornerRadiusProperty);
+            AffectsMeasure<Border>(BorderThicknessProperty);
             BrushAffectsRender<Border>(BackgroundProperty, BorderBrushProperty);
-=======
-            AffectsRender<Border>(BackgroundProperty, BorderBrushProperty, BorderThicknessProperty, CornerRadiusProperty);
-            AffectsMeasure<Border>(BorderThicknessProperty);
->>>>>>> 370001b3
         }
 
         /// <summary>
