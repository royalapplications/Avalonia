--- conflicted
+++ resolved
@@ -28,11 +28,7 @@
             RoundedRect rect,
             BoxShadows boxShadows,
             IDictionary<IVisual, Scene> childScenes = null)
-<<<<<<< HEAD
-            : base(rect.Inflate((pen?.Thickness ?? 0) / 2), transform, pen)
-=======
-            : base(boxShadows.TransformBounds(rect.Rect), transform, pen)
->>>>>>> e22c800c
+            : base(boxShadows.TransformBounds(rect.Rect).Inflate((pen?.Thickness ?? 0) / 2), transform, pen)
         {
             Transform = transform;
             Brush = brush?.ToImmutable();
