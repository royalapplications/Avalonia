--- conflicted
+++ resolved
@@ -5,11 +5,7 @@
 
 namespace Avalonia.Data.Core
 {
-<<<<<<< HEAD
-    public abstract class ExpressionNode : ISubject<object>
-=======
-    internal abstract class ExpressionNode
->>>>>>> 38d1bc20
+    public abstract class ExpressionNode
     {
         private static readonly object CacheInvalid = new object();
         protected static readonly WeakReference UnsetReference = 
