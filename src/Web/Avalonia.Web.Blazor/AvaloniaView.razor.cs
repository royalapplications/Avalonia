using Avalonia.Controls.ApplicationLifetimes;
using Avalonia.Controls.Embedding;
using Avalonia.Controls.Platform;
using Avalonia.Input;
using Avalonia.Input.Raw;
using Avalonia.Input.TextInput;
using Avalonia.Rendering;
using Avalonia.Web.Blazor.Interop;
using Microsoft.AspNetCore.Components;
using Microsoft.AspNetCore.Components.Web;
using Microsoft.JSInterop;
using SkiaSharp;

namespace Avalonia.Web.Blazor
{
    public partial class AvaloniaView : ITextInputMethodImpl
    {
        private readonly RazorViewTopLevelImpl _topLevelImpl;
        private EmbeddableControlRoot _topLevel;

        // Interop
        private SKHtmlCanvasInterop? _interop = null;
        private SizeWatcherInterop? _sizeWatcher = null;
        private DpiWatcherInterop? _dpiWatcher = null;
        private SKHtmlCanvasInterop.GLInfo? _jsGlInfo = null;
        private InputHelperInterop? _inputHelper = null;
        private InputHelperInterop? _canvasHelper = null;
        private NativeControlHostInterop? _nativeControlHost = null;
        private ElementReference _htmlCanvas;
        private ElementReference _inputElement;
        private ElementReference _nativeControlsContainer;
        private double _dpi = 1;
        private SKSize _canvasSize = new (100, 100);

        private GRContext? _context;
        private GRGlInterface? _glInterface;
        private const SKColorType ColorType = SKColorType.Rgba8888;

        private bool _initialised;
<<<<<<< HEAD
        private bool _useGL;
=======
        private bool _inputElementFocused;
>>>>>>> 64dd2f49

        [Inject] private IJSRuntime Js { get; set; } = null!;

        public AvaloniaView()
        {
            _topLevelImpl = new RazorViewTopLevelImpl(this);

            _topLevel = new EmbeddableControlRoot(_topLevelImpl);

            if (Application.Current?.ApplicationLifetime is ISingleViewApplicationLifetime lifetime)
            {
                _topLevel.Content = lifetime.MainView;
            }
        }

        internal INativeControlHostImpl GetNativeControlHostImpl()
        {
            return _nativeControlHost ?? throw new InvalidOperationException("Blazor View wasn't initialized yet");
        }
        
        private void OnPointerCancel(Microsoft.AspNetCore.Components.Web.PointerEventArgs e)
        {
            if (e.PointerType == "touch")
            {
                _topLevelImpl.RawTouchEvent(RawPointerEventType.TouchCancel, new Point(e.ClientX, e.ClientY),
                    GetModifiers(e), e.PointerId);
            }
        }

        private void OnPointerMove(Microsoft.AspNetCore.Components.Web.PointerEventArgs e)
        {
            if (e.PointerType == "touch")
            {
                _topLevelImpl.RawTouchEvent(RawPointerEventType.TouchUpdate, new Point(e.ClientX, e.ClientY),
                    GetModifiers(e), e.PointerId);
            }
            else
            {
                _topLevelImpl.RawMouseEvent(RawPointerEventType.Move, new Point(e.ClientX, e.ClientY), GetModifiers(e));
            }
        }

        private void OnPointerUp(Microsoft.AspNetCore.Components.Web.PointerEventArgs e)
        {
            if (e.PointerType == "touch")
            {
                _topLevelImpl.RawTouchEvent(RawPointerEventType.TouchEnd, new Point(e.ClientX, e.ClientY),
                    GetModifiers(e), e.PointerId);
            }
            else
            {
                RawPointerEventType type = default;

                switch (e.Button)
                {
                    case 0:
                        type = RawPointerEventType.LeftButtonUp;
                        break;

                    case 1:
                        type = RawPointerEventType.MiddleButtonUp;
                        break;

                    case 2:
                        type = RawPointerEventType.RightButtonUp;
                        break;
                }

                _topLevelImpl.RawMouseEvent(type, new Point(e.ClientX, e.ClientY), GetModifiers(e));
            }
        }

        private void OnPointerDown(Microsoft.AspNetCore.Components.Web.PointerEventArgs e)
        {
            if (e.PointerType == "touch")
            {
                _topLevelImpl.RawTouchEvent(RawPointerEventType.TouchBegin, new Point(e.ClientX, e.ClientY),
                    GetModifiers(e), e.PointerId);
            }
            else
            {
                RawPointerEventType type = default;

                switch (e.Button)
                {
                    case 0:
                        type = RawPointerEventType.LeftButtonDown;
                        break;

                    case 1:
                        type = RawPointerEventType.MiddleButtonDown;
                        break;

                    case 2:
                        type = RawPointerEventType.RightButtonDown;
                        break;
                }

                _topLevelImpl.RawMouseEvent(type, new Point(e.ClientX, e.ClientY), GetModifiers(e));
            }
        }

        private void OnWheel(WheelEventArgs e)
        {
            _topLevelImpl.RawMouseWheelEvent(new Point(e.ClientX, e.ClientY),
                new Vector(-(e.DeltaX / 50), -(e.DeltaY / 50)), GetModifiers(e));
        }

        private static RawInputModifiers GetModifiers(WheelEventArgs e)
        {
            var modifiers = RawInputModifiers.None;

            if (e.CtrlKey)
                modifiers |= RawInputModifiers.Control;
            if (e.AltKey)
                modifiers |= RawInputModifiers.Alt;
            if (e.ShiftKey)
                modifiers |= RawInputModifiers.Shift;
            if (e.MetaKey)
                modifiers |= RawInputModifiers.Meta;

            if ((e.Buttons & 1L) == 1)
                modifiers |= RawInputModifiers.LeftMouseButton;

            if ((e.Buttons & 2L) == 2)
                modifiers |= RawInputModifiers.RightMouseButton;

            if ((e.Buttons & 4L) == 4)
                modifiers |= RawInputModifiers.MiddleMouseButton;

            return modifiers;
        }

        private static RawInputModifiers GetModifiers(Microsoft.AspNetCore.Components.Web.PointerEventArgs e)
        {
            var modifiers = RawInputModifiers.None;

            if (e.CtrlKey)
                modifiers |= RawInputModifiers.Control;
            if (e.AltKey)
                modifiers |= RawInputModifiers.Alt;
            if (e.ShiftKey)
                modifiers |= RawInputModifiers.Shift;
            if (e.MetaKey)
                modifiers |= RawInputModifiers.Meta;

            if ((e.Buttons & 1L) == 1)
                modifiers |= RawInputModifiers.LeftMouseButton;

            if ((e.Buttons & 2L) == 2)
                modifiers |= RawInputModifiers.RightMouseButton;

            if ((e.Buttons & 4L) == 4)
                modifiers |= RawInputModifiers.MiddleMouseButton;

            return modifiers;
        }

        private static RawInputModifiers GetModifiers(KeyboardEventArgs e)
        {
            var modifiers = RawInputModifiers.None;

            if (e.CtrlKey)
                modifiers |= RawInputModifiers.Control;
            if (e.AltKey)
                modifiers |= RawInputModifiers.Alt;
            if (e.ShiftKey)
                modifiers |= RawInputModifiers.Shift;
            if (e.MetaKey)
                modifiers |= RawInputModifiers.Meta;

            return modifiers;
        }

        private void OnKeyDown(KeyboardEventArgs e)
        {
            _topLevelImpl.RawKeyboardEvent(RawKeyEventType.KeyDown, e.Code, e.Key, GetModifiers(e));
        }

        private void OnKeyUp(KeyboardEventArgs e)
        {
            _topLevelImpl.RawKeyboardEvent(RawKeyEventType.KeyUp, e.Code, e.Key, GetModifiers(e));
        }

        private void OnFocus(FocusEventArgs e)
        {
            // if focus has unexpectedly moved from the input element to the container element,
            // shift it back to the input element
            if (_inputElementFocused && _inputHelper is not null)
            {
                _inputHelper.Focus();
            }
        }

        private void OnInput(ChangeEventArgs e)
        {
            if (e.Value != null)
            {
                var inputData = e.Value.ToString();
                if (inputData != null)
                {
                    _topLevelImpl.RawTextEvent(inputData);
                }
            }

            _inputHelper?.Clear();
        }

        [Parameter(CaptureUnmatchedValues = true)]
        public IReadOnlyDictionary<string, object>? AdditionalAttributes { get; set; }

        protected override async Task OnAfterRenderAsync(bool firstRender)
        {
            if (firstRender)
            {
                AvaloniaLocator.CurrentMutable.Bind<IJSInProcessRuntime>().ToConstant((IJSInProcessRuntime)Js);

                _inputHelper = await InputHelperInterop.ImportAsync(Js, _inputElement);
                _canvasHelper = await InputHelperInterop.ImportAsync(Js, _htmlCanvas);

                _inputHelper.Hide();
                _canvasHelper.SetCursor("default");
                _topLevelImpl.SetCssCursor = x =>
                {
                    _inputHelper.SetCursor(x); //macOS
                    _canvasHelper.SetCursor(x); //windows
                };

                _nativeControlHost = await NativeControlHostInterop.ImportAsync(Js, _nativeControlsContainer);

                Console.WriteLine("starting html canvas setup");
                _interop = await SKHtmlCanvasInterop.ImportAsync(Js, _htmlCanvas, OnRenderFrame);

                Console.WriteLine("Interop created");
                
                var skiaOptions = AvaloniaLocator.Current.GetService<SkiaOptions>();
                _useGL = skiaOptions?.CustomGpuFactory != null;

                if (_useGL)
                {
                    _jsGlInfo = _interop.InitGL();
                    Console.WriteLine("jsglinfo created - init gl");
                }
                else
                {
                    var rasterInitialized = _interop.InitRaster();
                    Console.WriteLine("raster initialized: {0}", rasterInitialized);
                }

                if (_useGL)
                {
                    // create the SkiaSharp context
                    if (_context == null)
                    {
                        Console.WriteLine("create glcontext");
                        _glInterface = GRGlInterface.Create();
                        _context = GRContext.CreateGl(_glInterface);

                        
                        // bump the default resource cache limit
                        _context.SetResourceCacheLimit(skiaOptions?.MaxGpuResourceSizeBytes ?? 32 * 1024 * 1024);
                        Console.WriteLine("glcontext created and resource limit set");
                    }

                    _topLevelImpl.SetSurface(_context, _jsGlInfo!, ColorType,
                        new PixelSize((int)_canvasSize.Width, (int)_canvasSize.Height), _dpi);
                }
                else
                {
                    _topLevelImpl.SetSurface(ColorType,
                        new PixelSize((int)_canvasSize.Width, (int)_canvasSize.Height), _dpi, _interop.PutImageData);
                }
                
                _interop.SetCanvasSize((int)(_canvasSize.Width * _dpi), (int)(_canvasSize.Height * _dpi));

                _initialised = true;

                Threading.Dispatcher.UIThread.Post(async () =>
                {
                    _interop.RequestAnimationFrame(true);
                    
                    _sizeWatcher = await SizeWatcherInterop.ImportAsync(Js, _htmlCanvas, OnSizeChanged);
                    _dpiWatcher = await DpiWatcherInterop.ImportAsync(Js, OnDpiChanged);
                    
                    _topLevel.Prepare();

                    _topLevel.Renderer.Start();
                });
            }
        }

        private void OnRenderFrame()
        {
            if (_useGL && (_jsGlInfo == null))
            {
                Console.WriteLine("nothing to render");
                return;
            }
            if (_canvasSize.Width <= 0 || _canvasSize.Height <= 0 || _dpi <= 0)
            {
                Console.WriteLine("nothing to render");
                return;
            }

            ManualTriggerRenderTimer.Instance.RaiseTick();
        }

        public void Dispose()
        {
            _dpiWatcher?.Unsubscribe(OnDpiChanged);
            _sizeWatcher?.Dispose();
            _interop?.Dispose();
        }

        private void ForceBlit()
        {
            // Note: this is technically a hack, but it's a kinda unique use case when
            // we want to blit the previous frame
            // renderer doesn't have much control over the render target
            // we render on the UI thread
            // We also don't want to have it as a meaningful public API.
            // Therefore we have InternalsVisibleTo hack here.

            if (_topLevel.Renderer is DeferredRenderer dr)
            {
                dr.Render(true);
            }
        }

        private void OnDpiChanged(double newDpi)
        {
            if (Math.Abs(_dpi - newDpi) > 0.0001)
            {
                _dpi = newDpi;

                _interop!.SetCanvasSize((int)(_canvasSize.Width * _dpi), (int)(_canvasSize.Height * _dpi));

                _topLevelImpl.SetClientSize(_canvasSize, _dpi);

                ForceBlit();
            }
        }

        private void OnSizeChanged(SKSize newSize)
        {
            if (_canvasSize != newSize)
            {
                _canvasSize = newSize;

                _interop!.SetCanvasSize((int)(_canvasSize.Width * _dpi), (int)(_canvasSize.Height * _dpi));

                _topLevelImpl.SetClientSize(_canvasSize, _dpi);

                ForceBlit();
            }
        }

        public void SetClient(ITextInputMethodClient? client)
        {
            if (_inputHelper is null)
            {
                return;
            }

            _inputHelper.Clear();

            var active = client is { };
            
            if (active)
            {
                _inputHelper.Show();
                _inputElementFocused = true;
                _inputHelper.Focus();
            }
            else
            {
                _inputElementFocused = false;
                _inputHelper.Hide();
            }
        }

        public void SetCursorRect(Rect rect)
        {
        }

        public void SetOptions(TextInputOptions options)
        {
        }

        public void Reset()
        {
            _inputHelper?.Clear();
        }
    }
}<|MERGE_RESOLUTION|>--- conflicted
+++ resolved
@@ -37,11 +37,8 @@
         private const SKColorType ColorType = SKColorType.Rgba8888;
 
         private bool _initialised;
-<<<<<<< HEAD
         private bool _useGL;
-=======
         private bool _inputElementFocused;
->>>>>>> 64dd2f49
 
         [Inject] private IJSRuntime Js { get; set; } = null!;
 
