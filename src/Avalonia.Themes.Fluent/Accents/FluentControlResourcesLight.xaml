--- conflicted
+++ resolved
@@ -631,13 +631,8 @@
     
     <!-- Resources for ScrollViewer.xaml -->
     <SolidColorBrush x:Key="ScrollViewerScrollBarsSeparatorBackground" Color="{StaticResource SystemChromeMediumColor}" Opacity="0.9" />
-<<<<<<< HEAD
 
     <!-- BaseResources for RefreshVisualizer.xaml -->
     <SolidColorBrush x:Key="RefreshVisualizerForeground" Color="Black"/>
     <SolidColorBrush x:Key="RefreshVisualizerBackground" Color="Transparent"/> 
-  </Style.Resources>
-</Style>
-=======
-</ResourceDictionary>
->>>>>>> e67bb01c
+</ResourceDictionary>