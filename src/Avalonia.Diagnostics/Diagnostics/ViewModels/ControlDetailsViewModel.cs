--- conflicted
+++ resolved
@@ -25,14 +25,9 @@
         private string? _styleStatus;
         private object? _selectedEntity;
         private readonly Stack<(string Name,object Entry)> _selectedEntitiesStack = new();
-<<<<<<< HEAD
-        private string _selectedEntityName;
-        private string _selectedEntityType;
-        private bool _showImplementedInterfaces;
-=======
         private string? _selectedEntityName;
         private string? _selectedEntityType;
->>>>>>> 6ddefa51
+        private bool _showImplementedInterfaces;
 
         public ControlDetailsViewModel(TreePageViewModel treePage, IVisual control)
         {
