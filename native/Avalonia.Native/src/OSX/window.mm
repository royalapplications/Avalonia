#include "common.h"
#include "window.h"
#include "KeyTransform.h"
#include "cursor.h"
#include "menu.h"
#include <OpenGL/gl.h>
#include "rendertarget.h"

class WindowBaseImpl : public virtual ComSingleObject<IAvnWindowBase, &IID_IAvnWindowBase>, public INSWindowHolder
{
private:
    NSCursor* cursor;

public:
    FORWARD_IUNKNOWN()
    virtual ~WindowBaseImpl()
    {
        View = NULL;
        Window = NULL;
    }
    AutoFitContentView* StandardContainer;
    AvnView* View;
    AvnWindow* Window;
    ComPtr<IAvnWindowBaseEvents> BaseEvents;
    ComPtr<IAvnGlContext> _glContext;
    NSObject<IRenderTarget>* renderTarget;
    AvnPoint lastPositionSet;
    NSString* _lastTitle;
    IAvnMenu* _mainMenu;
    
    bool _shown;
    bool _inResize;
    
    WindowBaseImpl(IAvnWindowBaseEvents* events, IAvnGlContext* gl)
    {
        _shown = false;
        _inResize = false;
        _mainMenu = nullptr;
        BaseEvents = events;
        _glContext = gl;
        renderTarget = [[IOSurfaceRenderTarget alloc] initWithOpenGlContext: gl];
        View = [[AvnView alloc] initWithParent:this];
        StandardContainer = [[AutoFitContentView new] initWithContent:View];

        Window = [[AvnWindow alloc] initWithParent:this];
        
        lastPositionSet.X = 100;
        lastPositionSet.Y = 100;
        _lastTitle = @"";
        
        [Window setStyleMask:NSWindowStyleMaskBorderless];
        [Window setBackingType:NSBackingStoreBuffered];
        
        [Window setOpaque:false];
    }
    
    virtual HRESULT ObtainNSWindowHandle(void** ret) override
    {
        START_COM_CALL;
        
        if (ret == nullptr)
        {
            return E_POINTER;
        }
        
        *ret =  (__bridge void*)Window;
        
        return S_OK;
    }
    
    virtual HRESULT ObtainNSWindowHandleRetained(void** ret) override
    {
        START_COM_CALL;
        
        if (ret == nullptr)
        {
            return E_POINTER;
        }
        
        *ret =  (__bridge_retained void*)Window;
        
        return S_OK;
    }
    
    virtual HRESULT ObtainNSViewHandle(void** ret) override
    {
        START_COM_CALL;
        
        if (ret == nullptr)
        {
            return E_POINTER;
        }
        
        *ret =  (__bridge void*)View;
        
        return S_OK;
    }
    
    virtual HRESULT ObtainNSViewHandleRetained(void** ret) override
    {
        START_COM_CALL;
        
        if (ret == nullptr)
        {
            return E_POINTER;
        }
        
        *ret =  (__bridge_retained void*)View;
        
        return S_OK;
    }
    
    virtual AvnWindow* GetNSWindow() override
    {
        return Window;
    }
    
    virtual HRESULT Show(bool activate) override
    {
        START_COM_CALL;
        
        @autoreleasepool
        {
            SetPosition(lastPositionSet);
            UpdateStyle();
            
            [Window setContentView: StandardContainer];
            [Window setTitle:_lastTitle];
            
            if(ShouldTakeFocusOnShow() && activate)
            {
                [Window orderFront: Window];
                [Window makeKeyAndOrderFront:Window];
                [Window makeFirstResponder:View];
                [NSApp activateIgnoringOtherApps:YES];
            }
            else
            {
                [Window orderFront: Window];
            }
            
            _shown = true;
            
            return S_OK;
        }
    }
    
    virtual bool ShouldTakeFocusOnShow()
    {
        return true;
    }
    
    virtual HRESULT Hide () override
    {
        START_COM_CALL;
        
        @autoreleasepool
        {
            if(Window != nullptr)
            {
                [Window orderOut:Window];
                [Window restoreParentWindow];
            }
            
            return S_OK;
        }
    }
    
    virtual HRESULT Activate () override
    {
        START_COM_CALL;
        
        @autoreleasepool
        {
            if(Window != nullptr)
            {
                [Window makeKeyWindow];
                [NSApp activateIgnoringOtherApps:YES];
            }
        }
        
        return S_OK;
    }
    
    virtual HRESULT SetTopMost (bool value) override
    {
        START_COM_CALL;
        
        @autoreleasepool
        {
            [Window setLevel: value ? NSFloatingWindowLevel : NSNormalWindowLevel];
            
            return S_OK;
        }
    }
    
    virtual HRESULT Close() override
    {
        START_COM_CALL;
        
        @autoreleasepool
        {
            if (Window != nullptr)
            {
                auto window = Window;
                Window = nullptr;
                
                [window close];
            }
            
            return S_OK;
        }
    }
    
    virtual HRESULT GetClientSize(AvnSize* ret) override
    {
        START_COM_CALL;
        
        @autoreleasepool
        {
            if(ret == nullptr)
                return E_POINTER;
            
            auto frame = [View frame];
            ret->Width = frame.size.width;
            ret->Height = frame.size.height;
            
            return S_OK;
        }
    }
    
    virtual HRESULT GetFrameSize(AvnSize* ret) override
    {
        @autoreleasepool
        {
            if(ret == nullptr)
                return E_POINTER;
            
            auto frame = [Window frame];
            ret->Width = frame.size.width;
            ret->Height = frame.size.height;
            
            return S_OK;
        }
    }
    
    virtual HRESULT GetScaling (double* ret) override
    {
        START_COM_CALL;
        
        @autoreleasepool
        {
            if(ret == nullptr)
                return E_POINTER;
            
            if(Window == nullptr)
            {
                *ret = 1;
                return S_OK;
            }
            
            *ret = [Window backingScaleFactor];
            return S_OK;
        }
    }
    
    virtual HRESULT SetMinMaxSize (AvnSize minSize, AvnSize maxSize) override
    {
        START_COM_CALL;
        
        @autoreleasepool
        {
            [Window setMinSize: ToNSSize(minSize)];
            [Window setMaxSize: ToNSSize(maxSize)];
        
            return S_OK;
        }
    }
    
    virtual HRESULT Resize(double x, double y, AvnPlatformResizeReason reason) override
    {
        if(_inResize)
        {
            return S_OK;
        }
        
        _inResize = true;
        
        START_COM_CALL;
        auto resizeBlock = ResizeScope(View, reason);
        
        @autoreleasepool
        {
            auto maxSize = [Window maxSize];
            auto minSize = [Window minSize];
            
            if (x < minSize.width)
            {
                x = minSize.width;
            }
            
            if (y < minSize.height)
            {
                y = minSize.height;
            }
            
            if (x > maxSize.width)
            {
                x = maxSize.width;
            }
            
            if (y > maxSize.height)
            {
                y = maxSize.height;
            }
            
            @try
            {
<<<<<<< HEAD
                BaseEvents->Resized(AvnSize{x,y}, reason);
=======
                if(!_shown)
                {
                    BaseEvents->Resized(AvnSize{x,y});
                }
                
                [Window setContentSize:NSSize{x, y}];
            }
            @finally
            {
                _inResize = false;
>>>>>>> b0d77f2f
            }
            
            return S_OK;
        }
    }
    
    virtual HRESULT Invalidate (AvnRect rect) override
    {
        START_COM_CALL;
        
        @autoreleasepool
        {
            [View setNeedsDisplayInRect:[View frame]];
            
            return S_OK;
        }
    }
    
    virtual HRESULT SetMainMenu(IAvnMenu* menu) override
    {
        START_COM_CALL;
        
        _mainMenu = menu;
        
        auto nativeMenu = dynamic_cast<AvnAppMenu*>(menu);
        
        auto nsmenu = nativeMenu->GetNative();
        
        [Window applyMenu:nsmenu];
        
        if ([Window isKeyWindow])
        {
            [Window showWindowMenuWithAppMenu];
        }
        
        return S_OK;
    }
    
    virtual HRESULT BeginMoveDrag () override
    {
        START_COM_CALL;
        
        @autoreleasepool
        {
            auto lastEvent = [View lastMouseDownEvent];
            
            if(lastEvent == nullptr)
            {
                return S_OK;
            }
            
            [Window performWindowDragWithEvent:lastEvent];
            
            return S_OK;
        }
    }
    
    virtual HRESULT BeginResizeDrag (AvnWindowEdge edge) override
    {
        START_COM_CALL;
        
        return S_OK;
    }
    
    virtual HRESULT GetPosition (AvnPoint* ret) override
    {
        START_COM_CALL;
        
        @autoreleasepool
        {
            if(ret == nullptr)
            {
                return E_POINTER;
            }
            
            auto frame = [Window frame];
            
            ret->X = frame.origin.x;
            ret->Y = frame.origin.y + frame.size.height;
            
            *ret = ConvertPointY(*ret);
            
            return S_OK;
        }
    }
    
    virtual HRESULT SetPosition (AvnPoint point) override
    {
        START_COM_CALL;
        
        @autoreleasepool
        {
            lastPositionSet = point;
            [Window setFrameTopLeftPoint:ToNSPoint(ConvertPointY(point))];
            
            return S_OK;
        }
    }
    
    virtual HRESULT PointToClient (AvnPoint point, AvnPoint* ret) override
    {
        START_COM_CALL;
        
        @autoreleasepool
        {
            if(ret == nullptr)
            {
                return E_POINTER;
            }
            
            point = ConvertPointY(point);
            auto viewPoint = [Window convertScreenToBase:ToNSPoint(point)];
            
            *ret = [View translateLocalPoint:ToAvnPoint(viewPoint)];
            
            return S_OK;
        }
    }
    
    virtual HRESULT PointToScreen (AvnPoint point, AvnPoint* ret) override
    {
        START_COM_CALL;
        
        @autoreleasepool
        {
            if(ret == nullptr)
            {
                return E_POINTER;
            }
            
            auto cocoaViewPoint =  ToNSPoint([View translateLocalPoint:point]);
            auto cocoaScreenPoint = [Window convertBaseToScreen:cocoaViewPoint];
            *ret = ConvertPointY(ToAvnPoint(cocoaScreenPoint));
            
            return S_OK;
        }
    }
    
    virtual HRESULT ThreadSafeSetSwRenderedFrame(AvnFramebuffer* fb, IUnknown* dispose) override
    {
        START_COM_CALL;
        
        [View setSwRenderedFrame: fb dispose: dispose];
        return S_OK;
    }
    
    virtual HRESULT SetCursor(IAvnCursor* cursor) override
    {
        START_COM_CALL;
        
        @autoreleasepool
        {
            Cursor* avnCursor = dynamic_cast<Cursor*>(cursor);
            this->cursor = avnCursor->GetNative();
            UpdateCursor();
            
            if(avnCursor->IsHidden())
            {
                [NSCursor hide];
            }
            else
            {
                [NSCursor unhide];
            }
            
            return S_OK;
        }
    }

    virtual void UpdateCursor()
    {
        if (cursor != nil)
        {
            [cursor set];
        }
    }
    
    virtual HRESULT CreateGlRenderTarget(IAvnGlSurfaceRenderTarget** ppv) override
    {
        START_COM_CALL;
        
        if(View == NULL)
            return E_FAIL;
        *ppv = [renderTarget createSurfaceRenderTarget];
        return *ppv == nil ? E_FAIL : S_OK;
    }
    
    virtual HRESULT CreateNativeControlHost(IAvnNativeControlHost** retOut) override
    {
        START_COM_CALL;
        
        if(View == NULL)
            return E_FAIL;
        *retOut = ::CreateNativeControlHost(View);
        return S_OK;
    }
    
    virtual HRESULT SetBlurEnabled (bool enable) override
    {
        START_COM_CALL;
        
        [StandardContainer ShowBlur:enable];
        
        return S_OK;
    }
    
    virtual HRESULT BeginDragAndDropOperation(AvnDragDropEffects effects, AvnPoint point,
                                              IAvnClipboard* clipboard, IAvnDndResultCallback* cb,
                                              void* sourceHandle) override
    {
        START_COM_CALL;
        
        auto item = TryGetPasteboardItem(clipboard);
        [item setString:@"" forType:GetAvnCustomDataType()];
        if(item == nil)
            return E_INVALIDARG;
        if(View == NULL)
            return E_FAIL;
        
        auto nsevent = [NSApp currentEvent];
        auto nseventType = [nsevent type];
        
        // If current event isn't a mouse one (probably due to malfunctioning user app)
        // attempt to forge a new one
        if(!((nseventType >= NSEventTypeLeftMouseDown && nseventType <= NSEventTypeMouseExited)
           || (nseventType >= NSEventTypeOtherMouseDown && nseventType <= NSEventTypeOtherMouseDragged)))
        {
            auto nspoint = [Window convertBaseToScreen: ToNSPoint(point)];
            CGPoint cgpoint = NSPointToCGPoint(nspoint);
            auto cgevent = CGEventCreateMouseEvent(NULL, kCGEventLeftMouseDown, cgpoint, kCGMouseButtonLeft);
            nsevent = [NSEvent eventWithCGEvent: cgevent];
            CFRelease(cgevent);
        }
        
        auto dragItem = [[NSDraggingItem alloc] initWithPasteboardWriter: item];
        
        auto dragItemImage = [NSImage imageNamed:NSImageNameMultipleDocuments];
        NSRect dragItemRect = {(float)point.X, (float)point.Y, [dragItemImage size].width, [dragItemImage size].height};
        [dragItem setDraggingFrame: dragItemRect contents: dragItemImage];
        
        int op = 0; int ieffects = (int)effects;
        if((ieffects & (int)AvnDragDropEffects::Copy) != 0)
            op |= NSDragOperationCopy;
        if((ieffects & (int)AvnDragDropEffects::Link) != 0)
            op |= NSDragOperationLink;
        if((ieffects & (int)AvnDragDropEffects::Move) != 0)
            op |= NSDragOperationMove;
        [View beginDraggingSessionWithItems: @[dragItem] event: nsevent
                                     source: CreateDraggingSource((NSDragOperation) op, cb, sourceHandle)];
        return S_OK;
    }

protected:
    virtual NSWindowStyleMask GetStyle()
    {
        return NSWindowStyleMaskBorderless;
    }
    
    void UpdateStyle()
    {
        [Window setStyleMask: GetStyle()];
    }
    
public:
    virtual void OnResized ()
    {
        
    }
};

class WindowImpl : public virtual WindowBaseImpl, public virtual IAvnWindow, public IWindowStateChanged
{
private:
    bool _canResize;
    bool _fullScreenActive;
    SystemDecorations _decorations;
    AvnWindowState _lastWindowState;
    AvnWindowState _actualWindowState;
    bool _inSetWindowState;
    NSRect _preZoomSize;
    bool _transitioningWindowState;
    bool _isClientAreaExtended;
    AvnExtendClientAreaChromeHints _extendClientHints;
    
    FORWARD_IUNKNOWN()
    BEGIN_INTERFACE_MAP()
    INHERIT_INTERFACE_MAP(WindowBaseImpl)
    INTERFACE_MAP_ENTRY(IAvnWindow, IID_IAvnWindow)
    END_INTERFACE_MAP()
    virtual ~WindowImpl()
    {
    }
    
    ComPtr<IAvnWindowEvents> WindowEvents;
    WindowImpl(IAvnWindowEvents* events, IAvnGlContext* gl) : WindowBaseImpl(events, gl)
    {
        _isClientAreaExtended = false;
        _extendClientHints = AvnDefaultChrome;
        _fullScreenActive = false;
        _canResize = true;
        _decorations = SystemDecorationsFull;
        _transitioningWindowState = false;
        _inSetWindowState = false;
        _lastWindowState = Normal;
        _actualWindowState = Normal;
        WindowEvents = events;
        [Window setCanBecomeKeyAndMain];
        [Window disableCursorRects];
        [Window setTabbingMode:NSWindowTabbingModeDisallowed];
    }
    
    void HideOrShowTrafficLights ()
    {
        if (Window == nil)
        {
            return;
        }
        
        for (id subview in Window.contentView.superview.subviews) {
            if ([subview isKindOfClass:NSClassFromString(@"NSTitlebarContainerView")]) {
                NSView *titlebarView = [subview subviews][0];
                for (id button in titlebarView.subviews) {
                    if ([button isKindOfClass:[NSButton class]])
                    {
                        if(_isClientAreaExtended)
                        {
                            auto wantsChrome = (_extendClientHints & AvnSystemChrome) || (_extendClientHints & AvnPreferSystemChrome);
                            
                            [button setHidden: !wantsChrome];
                        }
                        else
                        {
                            [button setHidden: (_decorations != SystemDecorationsFull)];
                        }
                        
                        [button setWantsLayer:true];
                    }
                }
            }
        }
    }
    
    virtual HRESULT Show (bool activate) override
    {
        START_COM_CALL;
        
        @autoreleasepool
        {
            WindowBaseImpl::Show(activate);
            
            HideOrShowTrafficLights();
            
            return SetWindowState(_lastWindowState);
        }
    }
    
    virtual HRESULT SetEnabled (bool enable) override
    {
        START_COM_CALL;
        
        @autoreleasepool
        {
            [Window setEnabled:enable];
            return S_OK;
        }
    }
    
    virtual HRESULT SetParent (IAvnWindow* parent) override
    {
        START_COM_CALL;
        
        @autoreleasepool
        {
            if(parent == nullptr)
                return E_POINTER;

            auto cparent = dynamic_cast<WindowImpl*>(parent);
            if(cparent == nullptr)
                return E_INVALIDARG;
            
            [cparent->Window addChildWindow:Window ordered:NSWindowAbove];
            
            UpdateStyle();
            
            return S_OK;
        }
    }
    
    void StartStateTransition () override
    {
        _transitioningWindowState = true;
    }
    
    void EndStateTransition () override
    {
        _transitioningWindowState = false;
    }
    
    SystemDecorations Decorations () override
    {
        return _decorations;
    }
    
    AvnWindowState WindowState () override
    {
        return _lastWindowState;
    }
    
    void WindowStateChanged () override
    {
        if(_shown && !_inSetWindowState && !_transitioningWindowState)
        {
            AvnWindowState state;
            GetWindowState(&state);
            
            if(_lastWindowState != state)
            {
                if(_isClientAreaExtended)
                {
                    if(_lastWindowState == FullScreen)
                    {
                        // we exited fs.
                       if(_extendClientHints & AvnOSXThickTitleBar)
                       {
                          Window.toolbar = [NSToolbar new];
                          Window.toolbar.showsBaselineSeparator = false;
                       }

                       [Window setTitlebarAppearsTransparent:true];

                       [StandardContainer setFrameSize: StandardContainer.frame.size];
                    }
                    else if(state == FullScreen)
                    {
                        // we entered fs.
                        if(_extendClientHints & AvnOSXThickTitleBar)
                        {
                            Window.toolbar = nullptr;
                        }
                       
                        [Window setTitlebarAppearsTransparent:false];
                        
                        [StandardContainer setFrameSize: StandardContainer.frame.size];
                    }
                }
                
                _lastWindowState = state;
                _actualWindowState = state;
                WindowEvents->WindowStateChanged(state);
            }
        }
    }
    
    bool UndecoratedIsMaximized ()
    {
        auto windowSize = [Window frame];
        auto available = [Window screen].visibleFrame;
        return CGRectEqualToRect(windowSize, available);
    }
    
    bool IsZoomed ()
    {
        return _decorations == SystemDecorationsFull ? [Window isZoomed] : UndecoratedIsMaximized();
    }
    
    void DoZoom()
    {
        switch (_decorations)
        {
            case SystemDecorationsNone:
            case SystemDecorationsBorderOnly:
                [Window setFrame:[Window screen].visibleFrame display:true];
                break;

            
            case SystemDecorationsFull:
                [Window performZoom:Window];
                break;
        }
    }
    
    virtual HRESULT SetCanResize(bool value) override
    {
        START_COM_CALL;
        
        @autoreleasepool
        {
            _canResize = value;
            UpdateStyle();
            return S_OK;
        }
    }
    
    virtual HRESULT SetDecorations(SystemDecorations value) override
    {
        START_COM_CALL;
        
        @autoreleasepool
        {
            auto currentWindowState = _lastWindowState;
            _decorations = value;
            
            if(_fullScreenActive)
            {
                return S_OK;
            }
            
            UpdateStyle();
            
            HideOrShowTrafficLights();

            switch (_decorations)
            {
                case SystemDecorationsNone:
                    [Window setHasShadow:NO];
                    [Window setTitleVisibility:NSWindowTitleHidden];
                    [Window setTitlebarAppearsTransparent:YES];
                    
                    if(currentWindowState == Maximized)
                    {
                        if(!UndecoratedIsMaximized())
                        {
                            DoZoom();
                        }
                    }
                    break;

                case SystemDecorationsBorderOnly:
                    [Window setHasShadow:YES];
                    [Window setTitleVisibility:NSWindowTitleHidden];
                    [Window setTitlebarAppearsTransparent:YES];
                    
                    if(currentWindowState == Maximized)
                    {
                        if(!UndecoratedIsMaximized())
                        {
                            DoZoom();
                        }
                    }
                    break;

                case SystemDecorationsFull:
                    [Window setHasShadow:YES];
                    [Window setTitleVisibility:NSWindowTitleVisible];
                    [Window setTitlebarAppearsTransparent:NO];
                    [Window setTitle:_lastTitle];
                    
                    if(currentWindowState == Maximized)
                    {
                        auto newFrame = [Window contentRectForFrameRect:[Window frame]].size;
                        
                        [View setFrameSize:newFrame];
                    }
                    break;
            }

            return S_OK;
        }
    }
    
    virtual HRESULT SetTitle (char* utf8title) override
    {
        START_COM_CALL;
        
        @autoreleasepool
        {
            _lastTitle = [NSString stringWithUTF8String:(const char*)utf8title];
            [Window setTitle:_lastTitle];
            
            return S_OK;
        }
    }
    
    virtual HRESULT SetTitleBarColor(AvnColor color) override
    {
        START_COM_CALL;
        
        @autoreleasepool
        {
            float a = (float)color.Alpha / 255.0f;
            float r = (float)color.Red / 255.0f;
            float g = (float)color.Green / 255.0f;
            float b = (float)color.Blue / 255.0f;
            
            auto nscolor = [NSColor colorWithSRGBRed:r green:g blue:b alpha:a];
            
            // Based on the titlebar color we have to choose either light or dark
            // OSX doesnt let you set a foreground color for titlebar.
            if ((r*0.299 + g*0.587 + b*0.114) > 186.0f / 255.0f)
            {
                [Window setAppearance:[NSAppearance appearanceNamed:NSAppearanceNameVibrantLight]];
            }
            else
            {
                [Window setAppearance:[NSAppearance appearanceNamed:NSAppearanceNameVibrantDark]];
            }
            
            [Window setTitlebarAppearsTransparent:true];
            [Window setBackgroundColor:nscolor];
        }
        
        return S_OK;
    }
    
    virtual HRESULT GetWindowState (AvnWindowState*ret) override
    {
        START_COM_CALL;
        
        @autoreleasepool
        {
            if(ret == nullptr)
            {
                return E_POINTER;
            }
            
            if(([Window styleMask] & NSWindowStyleMaskFullScreen) == NSWindowStyleMaskFullScreen)
            {
                *ret = FullScreen;
                return S_OK;
            }
            
            if([Window isMiniaturized])
            {
                *ret = Minimized;
                return S_OK;
            }
            
            if(IsZoomed())
            {
                *ret = Maximized;
                return S_OK;
            }
            
            *ret = Normal;
            
            return S_OK;
        }
    }
    
    virtual HRESULT TakeFocusFromChildren () override
    {
        START_COM_CALL;
        
        @autoreleasepool
        {
            if(Window == nil)
                return S_OK;
            if([Window isKeyWindow])
                [Window makeFirstResponder: View];
            
            return S_OK;
        }
    }
    
    virtual HRESULT SetExtendClientArea (bool enable) override
    {
        START_COM_CALL;
        
        @autoreleasepool
        {
            _isClientAreaExtended = enable;
            
            if(enable)
            {
                Window.titleVisibility = NSWindowTitleHidden;
                
                [Window setTitlebarAppearsTransparent:true];
                
                auto wantsTitleBar = (_extendClientHints & AvnSystemChrome) || (_extendClientHints & AvnPreferSystemChrome);
                
                if (wantsTitleBar)
                {
                    [StandardContainer ShowTitleBar:true];
                }
                else
                {
                    [StandardContainer ShowTitleBar:false];
                }
                
                if(_extendClientHints & AvnOSXThickTitleBar)
                {
                    Window.toolbar = [NSToolbar new];
                    Window.toolbar.showsBaselineSeparator = false;
                }
                else
                {
                    Window.toolbar = nullptr;
                }
            }
            else
            {
                Window.titleVisibility = NSWindowTitleVisible;
                Window.toolbar = nullptr;
                [Window setTitlebarAppearsTransparent:false];
                View.layer.zPosition = 0;
            }
            
            [Window setIsExtended:enable];
            
            HideOrShowTrafficLights();
            
            UpdateStyle();
            
            return S_OK;
        }
    }
    
    virtual HRESULT SetExtendClientAreaHints (AvnExtendClientAreaChromeHints hints) override
    {
        START_COM_CALL;
        
        @autoreleasepool
        {
            _extendClientHints = hints;
            
            SetExtendClientArea(_isClientAreaExtended);
            return S_OK;
        }
    }
    
    virtual HRESULT GetExtendTitleBarHeight (double*ret) override
    {
        START_COM_CALL;
        
        @autoreleasepool
        {
            if(ret == nullptr)
            {
                return E_POINTER;
            }
            
            *ret = [Window getExtendedTitleBarHeight];
            
            return S_OK;
        }
    }
    
    virtual HRESULT SetExtendTitleBarHeight (double value) override
    {
        START_COM_CALL;
        
        @autoreleasepool
        {
            [StandardContainer SetTitleBarHeightHint:value];
            return S_OK;
        }
    }
    
    void EnterFullScreenMode ()
    {
        _fullScreenActive = true;
        
        [Window setHasShadow:YES];
        [Window setTitleVisibility:NSWindowTitleVisible];
        [Window setTitlebarAppearsTransparent:NO];
        [Window setTitle:_lastTitle];
        
        Window.styleMask = Window.styleMask | NSWindowStyleMaskTitled | NSWindowStyleMaskResizable;
        Window.styleMask = Window.styleMask & ~NSWindowStyleMaskFullSizeContentView;
    
        [Window toggleFullScreen:nullptr];
    }
    
    void ExitFullScreenMode ()
    {
        [Window toggleFullScreen:nullptr];
        
        _fullScreenActive = false;
        
        SetDecorations(_decorations);
    }
    
    virtual HRESULT SetWindowState (AvnWindowState state) override
    {
        START_COM_CALL;
        
        @autoreleasepool
        {
            if(Window == nullptr)
            {
                return  S_OK;
            }
            
            if(_actualWindowState == state)
            {
                return S_OK;
            }
            
            _inSetWindowState = true;
            
            auto currentState = _actualWindowState;
            _lastWindowState = state;
            
            if(currentState == Normal)
            {
                _preZoomSize = [Window frame];
            }
            
            if(_shown)
            {
                switch (state) {
                    case Maximized:
                        if(currentState == FullScreen)
                        {
                            ExitFullScreenMode();
                        }
                        
                        lastPositionSet.X = 0;
                        lastPositionSet.Y = 0;
                        
                        if([Window isMiniaturized])
                        {
                            [Window deminiaturize:Window];
                        }
                        
                        if(!IsZoomed())
                        {
                            DoZoom();
                        }
                        break;
                        
                    case Minimized:
                        if(currentState == FullScreen)
                        {
                            ExitFullScreenMode();
                        }
                        else
                        {
                            [Window miniaturize:Window];
                        }
                        break;
                        
                    case FullScreen:
                        if([Window isMiniaturized])
                        {
                            [Window deminiaturize:Window];
                        }
                        
                        EnterFullScreenMode();
                        break;
                        
                    case Normal:
                        if([Window isMiniaturized])
                        {
                            [Window deminiaturize:Window];
                        }
                        
                        if(currentState == FullScreen)
                        {
                            ExitFullScreenMode();
                        }
                        
                        if(IsZoomed())
                        {
                            if(_decorations == SystemDecorationsFull)
                            {
                                DoZoom();
                            }
                            else
                            {
                                [Window setFrame:_preZoomSize display:true];
                                auto newFrame = [Window contentRectForFrameRect:[Window frame]].size;
                                
                                [View setFrameSize:newFrame];
                            }
                            
                        }
                        break;
                }
                
                _actualWindowState = _lastWindowState;
            }
            
            
            _inSetWindowState = false;
            
            return S_OK;
        }
    }

    virtual void OnResized () override
    {
        if(_shown && !_inSetWindowState && !_transitioningWindowState)
        {
            WindowStateChanged();
        }
    }
    
protected:
    virtual NSWindowStyleMask GetStyle() override
    {
        unsigned long s = NSWindowStyleMaskBorderless;

        switch (_decorations)
        {
            case SystemDecorationsNone:
                s = s | NSWindowStyleMaskFullSizeContentView;
                break;

            case SystemDecorationsBorderOnly:
                s = s | NSWindowStyleMaskTitled | NSWindowStyleMaskFullSizeContentView;
                break;

            case SystemDecorationsFull:
                s = s | NSWindowStyleMaskTitled | NSWindowStyleMaskClosable | NSWindowStyleMaskBorderless;
                
                if(_canResize)
                {
                    s = s | NSWindowStyleMaskResizable;
                }
                break;
        }

        if([Window parentWindow] == nullptr)
        {
            s |= NSWindowStyleMaskMiniaturizable;
        }
        
        if(_isClientAreaExtended)
        {
            s |= NSWindowStyleMaskFullSizeContentView | NSWindowStyleMaskTexturedBackground;
        }
        return s;
    }
};

NSArray* AllLoopModes = [NSArray arrayWithObjects: NSDefaultRunLoopMode, NSEventTrackingRunLoopMode, NSModalPanelRunLoopMode, NSRunLoopCommonModes, NSConnectionReplyMode, nil];

@implementation AutoFitContentView
{
    NSVisualEffectView* _titleBarMaterial;
    NSBox* _titleBarUnderline;
    NSView* _content;
    NSVisualEffectView* _blurBehind;
    double _titleBarHeightHint;
    bool _settingSize;
}

-(AutoFitContentView* _Nonnull) initWithContent:(NSView *)content
{
    _titleBarHeightHint = -1;
    _content = content;
    _settingSize = false;

    [self setAutoresizesSubviews:true];
    [self setWantsLayer:true];
    
    _titleBarMaterial = [NSVisualEffectView new];
    [_titleBarMaterial setBlendingMode:NSVisualEffectBlendingModeWithinWindow];
    [_titleBarMaterial setMaterial:NSVisualEffectMaterialTitlebar];
    [_titleBarMaterial setWantsLayer:true];
    _titleBarMaterial.hidden = true;
    
    _titleBarUnderline = [NSBox new];
    _titleBarUnderline.boxType = NSBoxSeparator;
    _titleBarUnderline.fillColor = [NSColor underPageBackgroundColor];
    _titleBarUnderline.hidden = true;
    
    [self addSubview:_titleBarMaterial];
    [self addSubview:_titleBarUnderline];
    
    _blurBehind = [NSVisualEffectView new];
    [_blurBehind setBlendingMode:NSVisualEffectBlendingModeBehindWindow];
    [_blurBehind setMaterial:NSVisualEffectMaterialLight];
    [_blurBehind setWantsLayer:true];
    _blurBehind.hidden = true;
    
    [_blurBehind setAutoresizingMask:NSViewWidthSizable | NSViewHeightSizable];
    [_content setAutoresizingMask:NSViewWidthSizable | NSViewHeightSizable];
    
    [self addSubview:_blurBehind];
    [self addSubview:_content];
    
    [self setWantsLayer:true];
    return self;
}

-(void) ShowBlur:(bool)show
{
    _blurBehind.hidden = !show;
}

-(void) ShowTitleBar: (bool) show
{
    _titleBarMaterial.hidden = !show;
    _titleBarUnderline.hidden = !show;
}

-(void) SetTitleBarHeightHint: (double) height
{
    _titleBarHeightHint = height;
    
    [self setFrameSize:self.frame.size];
}

-(void)setFrameSize:(NSSize)newSize
{
    if(_settingSize)
    {
        return;
    }
    
    _settingSize = true;
    [super setFrameSize:newSize];
    
    auto window = objc_cast<AvnWindow>([self window]);
    
    // TODO get actual titlebar size
    
    double height = _titleBarHeightHint == -1 ? [window getExtendedTitleBarHeight] : _titleBarHeightHint;
    
    NSRect tbar;
    tbar.origin.x = 0;
    tbar.origin.y = newSize.height - height;
    tbar.size.width = newSize.width;
    tbar.size.height = height;
    
    [_titleBarMaterial setFrame:tbar];
    tbar.size.height = height < 1 ? 0 : 1;
    [_titleBarUnderline setFrame:tbar];

    _settingSize = false;
}

-(void) SetContent: (NSView* _Nonnull) content
{
    if(content != nullptr)
    {
        [content removeFromSuperview];
        [self addSubview:content];
        _content = content;
    }
}
@end

@implementation AvnView
{
    ComPtr<WindowBaseImpl> _parent;
    ComPtr<IUnknown> _swRenderedFrame;
    AvnFramebuffer _swRenderedFrameBuffer;
    bool _queuedDisplayFromThread;
    NSTrackingArea* _area;
    bool _isLeftPressed, _isMiddlePressed, _isRightPressed, _isXButton1Pressed, _isXButton2Pressed, _isMouseOver;
    AvnInputModifiers _modifierState;
    NSEvent* _lastMouseDownEvent;
    bool _lastKeyHandled;
    AvnPixelSize _lastPixelSize;
    NSObject<IRenderTarget>* _renderTarget;
    AvnPlatformResizeReason _resizeReason;
}

- (void)onClosed
{
    @synchronized (self)
    {
        _parent = nullptr;
    }
}

-(AvnPixelSize) getPixelSize
{
    return _lastPixelSize;
}

- (NSEvent*) lastMouseDownEvent
{
    return _lastMouseDownEvent;
}

- (void) updateRenderTarget
{
    [_renderTarget resize:_lastPixelSize withScale: [[self window] backingScaleFactor]];
    [self setNeedsDisplayInRect:[self frame]];
}

-(AvnView*)  initWithParent: (WindowBaseImpl*) parent
{
    self = [super init];
    _renderTarget = parent->renderTarget;
    [self setWantsLayer:YES];
    [self setLayerContentsRedrawPolicy: NSViewLayerContentsRedrawDuringViewResize];
    
    _parent = parent;
    _area = nullptr;
    _lastPixelSize.Height = 100;
    _lastPixelSize.Width = 100;
    [self registerForDraggedTypes: @[@"public.data", GetAvnCustomDataType()]];
    
    _modifierState = AvnInputModifiersNone;
    return self;
}

- (BOOL)isFlipped
{
    return YES;
}

- (BOOL)wantsUpdateLayer
{
    return YES;
}

- (void)setLayer:(CALayer *)layer
{
    [_renderTarget setNewLayer: layer];
    [super setLayer: layer];
}

- (BOOL)isOpaque
{
    return YES;
}

- (BOOL)acceptsFirstResponder
{
    return true;
}

- (BOOL)acceptsFirstMouse:(NSEvent *)event
{
    return true;
}

- (BOOL)canBecomeKeyView
{
    return true;
}

-(void)setFrameSize:(NSSize)newSize
{
    [super setFrameSize:newSize];
    
    if(_area != nullptr)
    {
        [self removeTrackingArea:_area];
        _area = nullptr;
    }

    if (_parent == nullptr)
    {
        return;
    }

    NSRect rect = NSZeroRect;
    rect.size = newSize;
    
    NSTrackingAreaOptions options = NSTrackingActiveAlways | NSTrackingMouseMoved | NSTrackingEnabledDuringMouseDrag;
    _area = [[NSTrackingArea alloc] initWithRect:rect options:options owner:self userInfo:nullptr];
    [self addTrackingArea:_area];
    
    _parent->UpdateCursor();
    
    auto fsize = [self convertSizeToBacking: [self frame].size];
    
    if(_lastPixelSize.Width != (int)fsize.width || _lastPixelSize.Height != (int)fsize.height)
    {
        _lastPixelSize.Width = (int)fsize.width;
        _lastPixelSize.Height = (int)fsize.height;
        [self updateRenderTarget];
    
        auto reason = [self inLiveResize] ? ResizeUser : _resizeReason;
        _parent->BaseEvents->Resized(AvnSize{newSize.width, newSize.height}, reason);
    }
}

- (void)updateLayer
{
    AvnInsidePotentialDeadlock deadlock;
    if (_parent == nullptr)
    {
        return;
    }
    
    _parent->BaseEvents->RunRenderPriorityJobs();
    
    if (_parent == nullptr)
    {
        return;
    }
        
    _parent->BaseEvents->Paint();
}

- (void)drawRect:(NSRect)dirtyRect
{
    return;
}

-(void) setSwRenderedFrame: (AvnFramebuffer*) fb dispose: (IUnknown*) dispose
{
    @autoreleasepool {
        [_renderTarget setSwFrame:fb];
        dispose->Release();
    }
}

- (AvnPoint) translateLocalPoint:(AvnPoint)pt
{
    pt.Y = [self bounds].size.height - pt.Y;
    return pt;
}

- (AvnPoint)toAvnPoint:(CGPoint)p
{
    AvnPoint result;
    
    result.X = p.x;
    result.Y = p.y;
    
    return result;
}

- (void) viewDidChangeBackingProperties
{
    auto fsize = [self convertSizeToBacking: [self frame].size];
    _lastPixelSize.Width = (int)fsize.width;
    _lastPixelSize.Height = (int)fsize.height;
    [self updateRenderTarget];
    
    if(_parent != nullptr)
    {
        _parent->BaseEvents->ScalingChanged([_parent->Window backingScaleFactor]);
    }
    
    [super viewDidChangeBackingProperties];
}

- (bool) ignoreUserInput:(bool)trigerInputWhenDisabled
{
    auto parentWindow = objc_cast<AvnWindow>([self window]);
    
    if(parentWindow == nil || ![parentWindow shouldTryToHandleEvents])
    {
        if(trigerInputWhenDisabled)
        {
            auto window = dynamic_cast<WindowImpl*>(_parent.getRaw());
            
            if(window != nullptr)
            {
                window->WindowEvents->GotInputWhenDisabled();
            }
        }
        
        return TRUE;
    }
    
    return FALSE;
}

- (void)mouseEvent:(NSEvent *)event withType:(AvnRawMouseEventType) type
{
    bool triggerInputWhenDisabled = type != Move;
    
    if([self ignoreUserInput: triggerInputWhenDisabled])
    {
        return;
    }
    
    auto localPoint = [self convertPoint:[event locationInWindow] toView:self];
    auto avnPoint = [self toAvnPoint:localPoint];
    auto point = [self translateLocalPoint:avnPoint];
    AvnVector delta;
    
    if(type == Wheel)
    {
        auto speed = 5;
        
        if([event hasPreciseScrollingDeltas])
        {
            speed = 50;
        }
        
        delta.X = [event scrollingDeltaX] / speed;
        delta.Y = [event scrollingDeltaY] / speed;
        
        if(delta.X == 0 && delta.Y == 0)
        {
            return;
        }
    }
    
    auto timestamp = [event timestamp] * 1000;
    auto modifiers = [self getModifiers:[event modifierFlags]];
    
    if(type != AvnRawMouseEventType::Move ||
       (
           [self window] != nil &&
           (
                [[self window] firstResponder] == nil
                || ![[[self window] firstResponder] isKindOfClass: [NSView class]]
           )
       )
    )
        [self becomeFirstResponder];
    
    if(_parent != nullptr)
    {
        _parent->BaseEvents->RawMouseEvent(type, timestamp, modifiers, point, delta);
    }
    
    [super mouseMoved:event];
}

- (BOOL) resignFirstResponder
{
    _parent->BaseEvents->LostFocus();
    return YES;
}

- (void)mouseMoved:(NSEvent *)event
{
    [self mouseEvent:event withType:Move];
}

- (void)mouseDown:(NSEvent *)event
{
    _isLeftPressed = true;
    _lastMouseDownEvent = event;
    [self mouseEvent:event withType:LeftButtonDown];
}

- (void)otherMouseDown:(NSEvent *)event
{
    _lastMouseDownEvent = event;

    switch(event.buttonNumber)
    {
        case 3:
            _isMiddlePressed = true;
            [self mouseEvent:event withType:MiddleButtonDown];
            break;
        case 4:
            _isXButton1Pressed = true;
            [self mouseEvent:event withType:XButton1Down];
            break;
        case 5:
            _isXButton2Pressed = true;
            [self mouseEvent:event withType:XButton2Down];
            break;
    }
}

- (void)rightMouseDown:(NSEvent *)event
{
    _isRightPressed = true;
    _lastMouseDownEvent = event;
    [self mouseEvent:event withType:RightButtonDown];
}

- (void)mouseUp:(NSEvent *)event
{
    _isLeftPressed = false;
    [self mouseEvent:event withType:LeftButtonUp];
}

- (void)otherMouseUp:(NSEvent *)event
{
    switch(event.buttonNumber)
    {
        case 3:
            _isMiddlePressed = false;
            [self mouseEvent:event withType:MiddleButtonUp];
            break;
        case 4:
            _isXButton1Pressed = false;
            [self mouseEvent:event withType:XButton1Up];
            break;
        case 5:
            _isXButton2Pressed = false;
            [self mouseEvent:event withType:XButton2Up];
            break;
    }
}

- (void)rightMouseUp:(NSEvent *)event
{
    _isRightPressed = false;
    [self mouseEvent:event withType:RightButtonUp];
}

- (void)mouseDragged:(NSEvent *)event
{
    [self mouseEvent:event withType:Move];
    [super mouseDragged:event];
}

- (void)otherMouseDragged:(NSEvent *)event
{
    [self mouseEvent:event withType:Move];
    [super otherMouseDragged:event];
}

- (void)rightMouseDragged:(NSEvent *)event
{
    [self mouseEvent:event withType:Move];
    [super rightMouseDragged:event];
}

- (void)scrollWheel:(NSEvent *)event
{
    [self mouseEvent:event withType:Wheel];
    [super scrollWheel:event];
}

- (void)mouseEntered:(NSEvent *)event
{
    _isMouseOver = true;
    [super mouseEntered:event];
}

- (void)mouseExited:(NSEvent *)event
{
    _isMouseOver = false;
    [self mouseEvent:event withType:LeaveWindow];
    [super mouseExited:event];
} 

- (void) keyboardEvent: (NSEvent *) event withType: (AvnRawKeyEventType)type
{
    if([self ignoreUserInput: false])
    {
        return;
    }
    
    auto key = s_KeyMap[[event keyCode]];
    
    auto timestamp = [event timestamp] * 1000;
    auto modifiers = [self getModifiers:[event modifierFlags]];
     
    if(_parent != nullptr)
    {
        _lastKeyHandled = _parent->BaseEvents->RawKeyEvent(type, timestamp, modifiers, key);
    }
}

- (BOOL)performKeyEquivalent:(NSEvent *)event
{
    bool result = _lastKeyHandled;
    
    _lastKeyHandled = false;
    
    return result;
}

- (void)flagsChanged:(NSEvent *)event
{
    auto newModifierState = [self getModifiers:[event modifierFlags]];
    
    bool isAltCurrentlyPressed = (_modifierState & Alt) == Alt;
    bool isControlCurrentlyPressed = (_modifierState & Control) == Control;
    bool isShiftCurrentlyPressed = (_modifierState & Shift) == Shift;
    bool isCommandCurrentlyPressed = (_modifierState & Windows) == Windows;
    
    bool isAltPressed = (newModifierState & Alt) == Alt;
    bool isControlPressed = (newModifierState & Control) == Control;
    bool isShiftPressed = (newModifierState & Shift) == Shift;
    bool isCommandPressed = (newModifierState & Windows) == Windows;
    
    
    if (isAltPressed && !isAltCurrentlyPressed)
    {
        [self keyboardEvent:event withType:KeyDown];
    }
    else if (isAltCurrentlyPressed && !isAltPressed)
    {
        [self keyboardEvent:event withType:KeyUp];
    }
    
    if (isControlPressed && !isControlCurrentlyPressed)
    {
        [self keyboardEvent:event withType:KeyDown];
    }
    else if (isControlCurrentlyPressed && !isControlPressed)
    {
        [self keyboardEvent:event withType:KeyUp];
    }
    
    if (isShiftPressed && !isShiftCurrentlyPressed)
    {
        [self keyboardEvent:event withType:KeyDown];
    }
    else if(isShiftCurrentlyPressed && !isShiftPressed)
    {
        [self keyboardEvent:event withType:KeyUp];
    }
    
    if(isCommandPressed && !isCommandCurrentlyPressed)
    {
        [self keyboardEvent:event withType:KeyDown];
    }
    else if(isCommandCurrentlyPressed && ! isCommandPressed)
    {
        [self keyboardEvent:event withType:KeyUp];
    }
    
    _modifierState = newModifierState;
    
    [[self inputContext] handleEvent:event];
    [super flagsChanged:event];
}

- (void)keyDown:(NSEvent *)event
{
    [self keyboardEvent:event withType:KeyDown];
    [[self inputContext] handleEvent:event];
    [super keyDown:event];
}

- (void)keyUp:(NSEvent *)event
{
    [self keyboardEvent:event withType:KeyUp];
    [super keyUp:event];
}

- (AvnInputModifiers)getModifiers:(NSEventModifierFlags)mod
{
    unsigned int rv = 0;
    
    if (mod & NSEventModifierFlagControl)
        rv |= Control;
    if (mod & NSEventModifierFlagShift)
        rv |= Shift;
    if (mod & NSEventModifierFlagOption)
        rv |= Alt;
    if (mod & NSEventModifierFlagCommand)
        rv |= Windows;
    
    if (_isLeftPressed)
        rv |= LeftMouseButton;
    if (_isMiddlePressed)
        rv |= MiddleMouseButton;
    if (_isRightPressed)
        rv |= RightMouseButton;
    if (_isXButton1Pressed)
        rv |= XButton1MouseButton;
    if (_isXButton2Pressed)
        rv |= XButton2MouseButton;
    
    return (AvnInputModifiers)rv;
}

- (BOOL)hasMarkedText
{
    return _lastKeyHandled;
}

- (NSRange)markedRange
{
    return NSMakeRange(NSNotFound, 0);
}

- (NSRange)selectedRange
{
    return NSMakeRange(NSNotFound, 0);
}

- (void)setMarkedText:(id)string selectedRange:(NSRange)selectedRange replacementRange:(NSRange)replacementRange
{
    
}

- (void)unmarkText
{
    
}

- (NSArray<NSString *> *)validAttributesForMarkedText
{
    return [NSArray new];
}

- (NSAttributedString *)attributedSubstringForProposedRange:(NSRange)range actualRange:(NSRangePointer)actualRange
{
    return [NSAttributedString new];
}

- (void)insertText:(id)string replacementRange:(NSRange)replacementRange
{
    if(!_lastKeyHandled)
    {
        if(_parent != nullptr)
        {
            _lastKeyHandled = _parent->BaseEvents->RawTextInputEvent(0, [string UTF8String]);
        }
    }
}

- (NSUInteger)characterIndexForPoint:(NSPoint)point
{
    return 0;
}

- (NSRect)firstRectForCharacterRange:(NSRange)range actualRange:(NSRangePointer)actualRange
{
    CGRect result;
    
    return result;
}

- (NSDragOperation)triggerAvnDragEvent: (AvnDragEventType) type info: (id <NSDraggingInfo>)info
{
    auto localPoint = [self convertPoint:[info draggingLocation] toView:self];
    auto avnPoint = [self toAvnPoint:localPoint];
    auto point = [self translateLocalPoint:avnPoint];
    auto modifiers = [self getModifiers:[[NSApp currentEvent] modifierFlags]];
    NSDragOperation nsop = [info draggingSourceOperationMask];
   
        auto effects = ConvertDragDropEffects(nsop);
    int reffects = (int)_parent->BaseEvents
    ->DragEvent(type, point, modifiers, effects,
                CreateClipboard([info draggingPasteboard], nil),
                GetAvnDataObjectHandleFromDraggingInfo(info));
    
    NSDragOperation ret = 0;
    
    // Ensure that the managed part didn't add any new effects
    reffects = (int)effects & (int)reffects;
    
    // OSX requires exactly one operation
    if((reffects & (int)AvnDragDropEffects::Copy) != 0)
        ret = NSDragOperationCopy;
    else if((reffects & (int)AvnDragDropEffects::Move) != 0)
        ret = NSDragOperationMove;
    else if((reffects & (int)AvnDragDropEffects::Link) != 0)
        ret = NSDragOperationLink;
    if(ret == 0)
        ret = NSDragOperationNone;
    return ret;
}

- (NSDragOperation)draggingEntered:(id <NSDraggingInfo>)sender
{
    return [self triggerAvnDragEvent: AvnDragEventType::Enter info:sender];
}

- (NSDragOperation)draggingUpdated:(id <NSDraggingInfo>)sender
{
    return [self triggerAvnDragEvent: AvnDragEventType::Over info:sender];
}

- (void)draggingExited:(id <NSDraggingInfo>)sender
{
    [self triggerAvnDragEvent: AvnDragEventType::Leave info:sender];
}

- (BOOL)prepareForDragOperation:(id <NSDraggingInfo>)sender
{
    return [self triggerAvnDragEvent: AvnDragEventType::Over info:sender] != NSDragOperationNone;
}

- (BOOL)performDragOperation:(id <NSDraggingInfo>)sender
{
    return [self triggerAvnDragEvent: AvnDragEventType::Drop info:sender] != NSDragOperationNone;
}

- (void)concludeDragOperation:(nullable id <NSDraggingInfo>)sender
{
    
}

- (AvnPlatformResizeReason)getResizeReason
{
    return _resizeReason;
}

- (void)setResizeReason:(AvnPlatformResizeReason)reason
{
    _resizeReason = reason;
}

@end


@implementation AvnWindow
{
    ComPtr<WindowBaseImpl> _parent;
    bool _canBecomeKeyAndMain;
    bool _closed;
    bool _isEnabled;
    bool _isExtended;
    AvnMenu* _menu;
    double _lastScaling;
}

-(void) setIsExtended:(bool)value;
{
    _isExtended = value;
}

-(double) getScaling
{
    return _lastScaling;
}

-(double) getExtendedTitleBarHeight
{
    if(_isExtended)
    {
        for (id subview in self.contentView.superview.subviews)
        {
            if ([subview isKindOfClass:NSClassFromString(@"NSTitlebarContainerView")])
            {
                NSView *titlebarView = [subview subviews][0];

                return (double)titlebarView.frame.size.height;
            }
        }

        return -1;
    }
    else
    {
        return 0;
    }
}

+(void)closeAll
{
    NSArray<NSWindow*>* windows = [NSArray arrayWithArray:[NSApp windows]];
    auto numWindows = [windows count];
    
    for(int i = 0; i < numWindows; i++)
    {
        auto window = (AvnWindow*)[windows objectAtIndex:i];
        
        if([window parentWindow] == nullptr) // Avalonia will handle the child windows.
        {
            [window performClose:nil];
        }
    }
}

- (void)performClose:(id)sender
{
    if([[self delegate] respondsToSelector:@selector(windowShouldClose:)])
    {
        if(![[self delegate] windowShouldClose:self]) return;
    }
    else if([self respondsToSelector:@selector(windowShouldClose:)])
    {
        if(![self windowShouldClose:self]) return;
    }

    [self close];
}

- (void)pollModalSession:(nonnull NSModalSession)session
{
    auto response = [NSApp runModalSession:session];
    
    if(response == NSModalResponseContinue)
    {
        dispatch_async(dispatch_get_main_queue(), ^{
            [self pollModalSession:session];
        });
    }
    else if (!_closed)
    {
        [self orderOut:self];
        [NSApp endModalSession:session];
    }
}

-(void) showWindowMenuWithAppMenu
{
    if(_menu != nullptr)
    {
        auto appMenuItem = ::GetAppMenuItem();
        
        if(appMenuItem != nullptr)
        {
            auto appMenu = [appMenuItem menu];
            
            [appMenu removeItem:appMenuItem];
            
            [_menu insertItem:appMenuItem atIndex:0];
            
            [_menu setHasGlobalMenuItem:true];
        }
        
        [NSApp setMenu:_menu];
    }
    else
    {
        [self showAppMenuOnly];
    }
}

-(void) showAppMenuOnly
{
    auto appMenuItem = ::GetAppMenuItem();
    
    if(appMenuItem != nullptr)
    {
        auto appMenu = ::GetAppMenu();
        
        auto nativeAppMenu = dynamic_cast<AvnAppMenu*>(appMenu);
        
        [[appMenuItem menu] removeItem:appMenuItem];
        
        if(_menu != nullptr)
        {
            [_menu setHasGlobalMenuItem:false];
        }
        
        [nativeAppMenu->GetNative() addItem:appMenuItem];
        
        [NSApp setMenu:nativeAppMenu->GetNative()];
    }
    else
    {
        [NSApp setMenu:nullptr];
    }
}

-(void) applyMenu:(AvnMenu *)menu
{
    if(menu == nullptr)
    {
        menu = [AvnMenu new];
    }
    
    _menu = menu;
}

-(void) setCanBecomeKeyAndMain
{
    _canBecomeKeyAndMain = true;
}

-(AvnWindow*)  initWithParent: (WindowBaseImpl*) parent
{
    self = [super init];
    [self setReleasedWhenClosed:false];
    _parent = parent;
    [self setDelegate:self];
    _closed = false;
    _isEnabled = true;
    
    _lastScaling = [self backingScaleFactor];
    [self setOpaque:NO];
    [self setBackgroundColor: [NSColor clearColor]];
    _isExtended = false;
    return self;
}

- (BOOL)windowShouldClose:(NSWindow *)sender
{
    auto window = dynamic_cast<WindowImpl*>(_parent.getRaw());
    
    if(window != nullptr)
    {
        return !window->WindowEvents->Closing();
    }
    
    return true;
}

- (void)windowDidChangeBackingProperties:(NSNotification *)notification
{
    _lastScaling = [self backingScaleFactor];
}

- (void)windowWillClose:(NSNotification *)notification
{
    _closed = true;
    if(_parent)
    {
        ComPtr<WindowBaseImpl> parent = _parent;
        _parent = NULL;
        [self restoreParentWindow];
        parent->BaseEvents->Closed();
        [parent->View onClosed];
    }
}

-(BOOL)canBecomeKeyWindow
{
    return _canBecomeKeyAndMain;
}

-(BOOL)canBecomeMainWindow
{
    return _canBecomeKeyAndMain;
}

-(bool) activateAppropriateChild: (bool)activating
{
    for(NSWindow* uch in [self childWindows])
    {
        auto ch = objc_cast<AvnWindow>(uch);
        if(ch == nil)
            continue;
        [ch activateAppropriateChild:false];
        return FALSE;
    }
    
    if(!activating)
        [self makeKeyAndOrderFront:self];
    return TRUE;
}

-(bool)shouldTryToHandleEvents
{
    return _isEnabled;
}

-(void) setEnabled:(bool)enable
{
    _isEnabled = enable;
}

-(void)makeKeyWindow
{
    if([self activateAppropriateChild: true])
    {
        [super makeKeyWindow];
    }
}

-(void)becomeKeyWindow
{
    [self showWindowMenuWithAppMenu];
    
    if([self activateAppropriateChild: true])
    {
        if(_parent != nullptr)
        {
            _parent->BaseEvents->Activated();
        }
    }
    
    [super becomeKeyWindow];
}

-(void) restoreParentWindow;
{
    auto parent = objc_cast<AvnWindow>([self parentWindow]);
    if(parent != nil)
    {
        [parent removeChildWindow:self];
        [parent activateAppropriateChild: false];
    }
}

- (void)windowDidMiniaturize:(NSNotification *)notification
{
    auto parent = dynamic_cast<IWindowStateChanged*>(_parent.operator->());
    
    if(parent != nullptr)
    {
        parent->WindowStateChanged();
    }
}

- (void)windowDidDeminiaturize:(NSNotification *)notification
{
    auto parent = dynamic_cast<IWindowStateChanged*>(_parent.operator->());
    
    if(parent != nullptr)
    {
        parent->WindowStateChanged();
    }
}

- (void)windowDidResize:(NSNotification *)notification
{
    auto parent = dynamic_cast<IWindowStateChanged*>(_parent.operator->());
    
    if(parent != nullptr)
    {
        parent->WindowStateChanged();
    }
}

- (void)windowWillExitFullScreen:(NSNotification *)notification
{
    auto parent = dynamic_cast<IWindowStateChanged*>(_parent.operator->());
    
    if(parent != nullptr)
    {
        parent->StartStateTransition();
    }
}

- (void)windowDidExitFullScreen:(NSNotification *)notification
{
    auto parent = dynamic_cast<IWindowStateChanged*>(_parent.operator->());
    
    if(parent != nullptr)
    {
        parent->EndStateTransition();
        
        if(parent->Decorations() != SystemDecorationsFull && parent->WindowState() == Maximized)
        {
            NSRect screenRect = [[self screen] visibleFrame];
            [self setFrame:screenRect display:YES];
        }
        
        if(parent->WindowState() == Minimized)
        {
            [self miniaturize:nullptr];
        }
        
        parent->WindowStateChanged();
    }
}

- (void)windowWillEnterFullScreen:(NSNotification *)notification
{
    auto parent = dynamic_cast<IWindowStateChanged*>(_parent.operator->());
    
    if(parent != nullptr)
    {
        parent->StartStateTransition();
    }
}

- (void)windowDidEnterFullScreen:(NSNotification *)notification
{
    auto parent = dynamic_cast<IWindowStateChanged*>(_parent.operator->());
    
    if(parent != nullptr)
    {
        parent->EndStateTransition();
        parent->WindowStateChanged();
    }
}

- (BOOL)windowShouldZoom:(NSWindow *)window toFrame:(NSRect)newFrame
{
    return true;
}

-(void)resignKeyWindow
{
    if(_parent)
        _parent->BaseEvents->Deactivated();
    
    [self showAppMenuOnly];
    
    [super resignKeyWindow];
}

- (void)windowDidMove:(NSNotification *)notification
{
    AvnPoint position;
    
    if(_parent != nullptr)
    {
        _parent->GetPosition(&position);
        _parent->BaseEvents->PositionChanged(position);
    }
}
@end

class PopupImpl : public virtual WindowBaseImpl, public IAvnPopup
{
private:
    BEGIN_INTERFACE_MAP()
    INHERIT_INTERFACE_MAP(WindowBaseImpl)
    INTERFACE_MAP_ENTRY(IAvnPopup, IID_IAvnPopup)
    END_INTERFACE_MAP()
    virtual ~PopupImpl(){}
    ComPtr<IAvnWindowEvents> WindowEvents;
    PopupImpl(IAvnWindowEvents* events, IAvnGlContext* gl) : WindowBaseImpl(events, gl)
    {
        WindowEvents = events;
        [Window setLevel:NSPopUpMenuWindowLevel];
    }
protected:
    virtual NSWindowStyleMask GetStyle() override
    {
        return NSWindowStyleMaskBorderless;
    }
    
    virtual HRESULT Resize(double x, double y, AvnPlatformResizeReason reason) override
    {
        START_COM_CALL;
        
        @autoreleasepool
        {
            if (Window != nullptr)
            {
                [Window setContentSize:NSSize{x, y}];
            
                [Window setFrameTopLeftPoint:ToNSPoint(ConvertPointY(lastPositionSet))];
            }
            
            return S_OK;
        }
    }
public:
    virtual bool ShouldTakeFocusOnShow() override
    {
        return false;
    }
};

extern IAvnPopup* CreateAvnPopup(IAvnWindowEvents*events, IAvnGlContext* gl)
{
    @autoreleasepool
    {
        IAvnPopup* ptr = dynamic_cast<IAvnPopup*>(new PopupImpl(events, gl));
        return ptr;
    }
}

extern IAvnWindow* CreateAvnWindow(IAvnWindowEvents*events, IAvnGlContext* gl)
{
    @autoreleasepool
    {
        IAvnWindow* ptr = (IAvnWindow*)new WindowImpl(events, gl);
        return ptr;
    }
}<|MERGE_RESOLUTION|>--- conflicted
+++ resolved
@@ -316,12 +316,9 @@
             
             @try
             {
-<<<<<<< HEAD
-                BaseEvents->Resized(AvnSize{x,y}, reason);
-=======
                 if(!_shown)
                 {
-                    BaseEvents->Resized(AvnSize{x,y});
+                    BaseEvents->Resized(AvnSize{x,y}, reason);
                 }
                 
                 [Window setContentSize:NSSize{x, y}];
@@ -329,7 +326,6 @@
             @finally
             {
                 _inResize = false;
->>>>>>> b0d77f2f
             }
             
             return S_OK;
