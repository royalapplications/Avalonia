--- conflicted
+++ resolved
@@ -139,17 +139,14 @@
 
 # CA1802: Use literals where appropriate
 dotnet_diagnostic.CA1802.severity = warning
+# CA1820: Test for empty strings using string length
+dotnet_diagnostic.CA1820.severity = warning
+# CA1821: Remove empty finalizers
+dotnet_diagnostic.CA1821.severity = warning
 # CA1825: Avoid zero-length array allocations
 dotnet_diagnostic.CA1825.severity = warning
-<<<<<<< HEAD
-# CA1820: Test for empty strings using string length
-dotnet_diagnostic.CA1820.severity = warning
-=======
-# CA1821: Remove empty finalizers
-dotnet_diagnostic.CA1821.severity = warning
 #CA1847: Use string.Contains(char) instead of string.Contains(string) with single characters
 dotnet_diagnostic.CA1847.severity = warning
->>>>>>> ae7298bf
 
 # Wrapping preferences
 csharp_wrap_before_ternary_opsigns = false
