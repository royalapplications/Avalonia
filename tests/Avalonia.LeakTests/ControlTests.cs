--- conflicted
+++ resolved
@@ -310,9 +310,6 @@
             }
         }
 
-<<<<<<< HEAD
-=======
-
         [Fact]
         public void RendererIsDisposed()
         {
@@ -347,7 +344,6 @@
             renderer.ResetCalls();
         }
 
->>>>>>> 7e517a79
         private class Node
         {
             public string Name { get; set; }
