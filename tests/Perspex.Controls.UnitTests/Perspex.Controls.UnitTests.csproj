--- conflicted
+++ resolved
@@ -83,10 +83,7 @@
   <ItemGroup>
     <Compile Include="ClassesTests.cs" />
     <Compile Include="EnumerableExtensions.cs" />
-<<<<<<< HEAD
     <Compile Include="GridSplitterTests.cs" />
-=======
->>>>>>> b4417e3b
     <Compile Include="HeaderedItemsControlTests .cs" />
     <Compile Include="ControlTests_NameScope.cs" />
     <Compile Include="Generators\ItemContainerGeneratorTests.cs" />
