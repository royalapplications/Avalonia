--- conflicted
+++ resolved
@@ -111,12 +111,7 @@
             {
                 Name = "itemsPresenter",
                 [!ItemsPresenter.ItemsProperty] = parent[!ItemsControl.ItemsProperty],
-<<<<<<< HEAD
-            };
-=======
-                [!ItemsPresenter.MemberSelectorProperty] = parent[!ItemsControl.MemberSelectorProperty],
             }.RegisterInNameScope(scope);
->>>>>>> 76ef056a
         }
     }
 }