// Copyright (c) The Avalonia Project. All rights reserved.
// Licensed under the MIT license. See licence.md file in the project root for full license information.

using System;
using Avalonia.Input;
using Avalonia.Layout;
using Avalonia.Platform;
using Avalonia.Styling;
using Avalonia.Controls;
using Avalonia.Rendering;
using Avalonia.Threading;
using System.Reactive.Disposables;
using System.Reactive.Concurrency;

namespace Avalonia.UnitTests
{
    public class UnitTestApplication : Application
    {
        private readonly TestServices _services;

        public UnitTestApplication(TestServices services)
        {
            _services = services ?? new TestServices();
            RegisterServices();
        }

        public static new UnitTestApplication Current => (UnitTestApplication)Application.Current;

        public TestServices Services => _services;

        public static IDisposable Start(TestServices services = null)
        {
            var scope = AvaloniaLocator.EnterScope();
            var app = new UnitTestApplication(services);
            AvaloniaLocator.CurrentMutable.BindToSelf<Application>(app);
            Dispatcher.UIThread.UpdateServices();
            return Disposable.Create(() =>
            {
                scope.Dispose();
                Dispatcher.UIThread.UpdateServices();
            });
        }

        public override void RegisterServices()
        {
            AvaloniaLocator.CurrentMutable
                .Bind<IAssetLoader>().ToConstant(Services.AssetLoader)
                .Bind<IFocusManager>().ToConstant(Services.FocusManager)
                .BindToSelf<IGlobalStyles>(this)
                .Bind<IInputManager>().ToConstant(Services.InputManager)
                .Bind<IKeyboardDevice>().ToConstant(Services.KeyboardDevice?.Invoke())
<<<<<<< HEAD
=======
                .Bind<IKeyboardNavigationHandler>().ToConstant(Services.KeyboardNavigation)
                .Bind<ILayoutManager>().ToConstant(Services.LayoutManager)
                .Bind<IMouseDevice>().ToConstant(Services.MouseDevice?.Invoke())
>>>>>>> 50df7a2c
                .Bind<IRuntimePlatform>().ToConstant(Services.Platform)
                .Bind<IPlatformRenderInterface>().ToConstant(Services.RenderInterface)
                .Bind<IPlatformThreadingInterface>().ToConstant(Services.ThreadingInterface)
                .Bind<IScheduler>().ToConstant(Services.Scheduler)
                .Bind<IStandardCursorFactory>().ToConstant(Services.StandardCursorFactory)
                .Bind<IStyler>().ToConstant(Services.Styler)
                .Bind<IWindowingPlatform>().ToConstant(Services.WindowingPlatform)
                .Bind<IApplicationLifecycle>().ToConstant(this);
            var styles = Services.Theme?.Invoke();

            if (styles != null)
            {
                Styles.AddRange(styles);
            }
        }
    }
}<|MERGE_RESOLUTION|>--- conflicted
+++ resolved
@@ -49,12 +49,8 @@
                 .BindToSelf<IGlobalStyles>(this)
                 .Bind<IInputManager>().ToConstant(Services.InputManager)
                 .Bind<IKeyboardDevice>().ToConstant(Services.KeyboardDevice?.Invoke())
-<<<<<<< HEAD
-=======
                 .Bind<IKeyboardNavigationHandler>().ToConstant(Services.KeyboardNavigation)
-                .Bind<ILayoutManager>().ToConstant(Services.LayoutManager)
                 .Bind<IMouseDevice>().ToConstant(Services.MouseDevice?.Invoke())
->>>>>>> 50df7a2c
                 .Bind<IRuntimePlatform>().ToConstant(Services.Platform)
                 .Bind<IPlatformRenderInterface>().ToConstant(Services.RenderInterface)
                 .Bind<IPlatformThreadingInterface>().ToConstant(Services.ThreadingInterface)
