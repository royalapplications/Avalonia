--- conflicted
+++ resolved
@@ -7,11 +7,7 @@
         xmlns:x="http://schemas.microsoft.com/winfx/2006/xaml"
         xmlns:vm="clr-namespace:ControlCatalog.ViewModels"
         xmlns:v="clr-namespace:ControlCatalog.Views"
-<<<<<<< HEAD
-        x:Class="ControlCatalog.MainWindow" WindowState="{Binding WindowState, Mode=TwoWay}">
-=======
         x:Class="ControlCatalog.MainWindow" WindowState="{Binding WindowState, Mode=TwoWay}" Background="{DynamicResource SystemControlPageBackgroundAltHighBrush}">
->>>>>>> 9daddf28
   <NativeMenu.Menu>
     <NativeMenu>
       <NativeMenuItem Header="File">
