﻿<Project Sdk="Microsoft.NET.Sdk">
  <PropertyGroup>
    <OutputType>Exe</OutputType>
<<<<<<< HEAD
    <TargetFramework>netcoreapp2.0</TargetFramework>
    <GenerateAssemblyInfo>false</GenerateAssemblyInfo>
    <RootNamespace>RenderTest</RootNamespace>
    <AssemblyName>RenderTest</AssemblyName>
  </PropertyGroup>
  <PropertyGroup Condition=" '$(Configuration)|$(Platform)' == 'Debug|AnyCPU' ">
    <PlatformTarget>AnyCPU</PlatformTarget>
    <DebugSymbols>true</DebugSymbols>
    <DebugType>full</DebugType>
    <Optimize>false</Optimize>
    <OutputPath>bin\Debug\</OutputPath>
    <DefineConstants>DEBUG;TRACE</DefineConstants>
    <ErrorReport>prompt</ErrorReport>
    <WarningLevel>4</WarningLevel>
  </PropertyGroup>
  <PropertyGroup Condition=" '$(Configuration)|$(Platform)' == 'Release|AnyCPU' ">
    <PlatformTarget>AnyCPU</PlatformTarget>
    <DebugType>pdbonly</DebugType>
    <Optimize>true</Optimize>
    <OutputPath>bin\Release\</OutputPath>
    <DefineConstants>TRACE</DefineConstants>
    <ErrorReport>prompt</ErrorReport>
    <WarningLevel>4</WarningLevel>
  </PropertyGroup>
  <ItemGroup>
    <Compile Update="**\*.xaml.cs">
      <DependentUpon>%(Filename)</DependentUpon>
    </Compile>
    <EmbeddedResource Include="**\*.xaml">
      <SubType>Designer</SubType>
    </EmbeddedResource>
  </ItemGroup>
  <ItemGroup>
    <ProjectReference Include="..\..\src\Avalonia.DesignerSupport\Avalonia.DesignerSupport.csproj" />
    <ProjectReference Include="..\..\src\Avalonia.DotNetCoreRuntime\Avalonia.DotNetCoreRuntime.csproj" />
=======
    <TargetFrameworks>netcoreapp2.0;net461</TargetFrameworks>
  </PropertyGroup>
  <ItemGroup>
    <ProjectReference Include="..\..\src\Avalonia.DesignerSupport\Avalonia.DesignerSupport.csproj" />
    
    <ProjectReference Condition="'$(TargetFramework)'=='netcoreapp2.0'" Include="..\..\src\Avalonia.DotNetCoreRuntime\Avalonia.DotNetCoreRuntime.csproj" />
                      
    <ProjectReference Condition="'$(TargetFramework)'=='net461'" Include="..\..\src\Avalonia.DotNetFrameworkRuntime\Avalonia.DotNetFrameworkRuntime.csproj" />

>>>>>>> 33a1e8b8
    <ProjectReference Include="..\..\src\Linux\Avalonia.LinuxFramebuffer\Avalonia.LinuxFramebuffer.csproj" />
    <ProjectReference Include="..\..\src\Avalonia.Base\Avalonia.Base.csproj" />
    <ProjectReference Include="..\..\src\Markup\Avalonia.Markup.Xaml\Avalonia.Markup.Xaml.csproj" />
    <ProjectReference Include="..\..\src\Markup\Avalonia.Markup\Avalonia.Markup.csproj" />
    <ProjectReference Include="..\..\src\Avalonia.Animation\Avalonia.Animation.csproj" />
    <ProjectReference Include="..\..\src\Avalonia.Controls\Avalonia.Controls.csproj" />
    <ProjectReference Include="..\..\src\Avalonia.Diagnostics\Avalonia.Diagnostics.csproj" />
    <ProjectReference Include="..\..\src\Avalonia.Input\Avalonia.Input.csproj" />
    <ProjectReference Include="..\..\src\Avalonia.Interactivity\Avalonia.Interactivity.csproj" />
    <ProjectReference Include="..\..\src\Avalonia.Layout\Avalonia.Layout.csproj" />
    <ProjectReference Include="..\..\src\Avalonia.ReactiveUI\Avalonia.ReactiveUI.csproj" />
    <ProjectReference Include="..\..\src\Avalonia.Visuals\Avalonia.Visuals.csproj" />
    <ProjectReference Include="..\..\src\Avalonia.Styling\Avalonia.Styling.csproj" />
    <ProjectReference Include="..\..\src\Avalonia.Themes.Default\Avalonia.Themes.Default.csproj" />
    <ProjectReference Include="..\..\src\Avalonia.Logging.Serilog\Avalonia.Logging.Serilog.csproj" />
  </ItemGroup>
<<<<<<< HEAD
=======
  <Import Project="..\..\build\SampleApp.props" />
  <Import Project="..\..\build\EmbedXaml.props" />
>>>>>>> 33a1e8b8
  <Import Project="..\..\build\Serilog.props" />
  <Import Project="..\..\build\Rx.props" />
  <Import Project="..\..\build\ReactiveUI.props" />
</Project><|MERGE_RESOLUTION|>--- conflicted
+++ resolved
@@ -1,43 +1,6 @@
 ﻿<Project Sdk="Microsoft.NET.Sdk">
   <PropertyGroup>
     <OutputType>Exe</OutputType>
-<<<<<<< HEAD
-    <TargetFramework>netcoreapp2.0</TargetFramework>
-    <GenerateAssemblyInfo>false</GenerateAssemblyInfo>
-    <RootNamespace>RenderTest</RootNamespace>
-    <AssemblyName>RenderTest</AssemblyName>
-  </PropertyGroup>
-  <PropertyGroup Condition=" '$(Configuration)|$(Platform)' == 'Debug|AnyCPU' ">
-    <PlatformTarget>AnyCPU</PlatformTarget>
-    <DebugSymbols>true</DebugSymbols>
-    <DebugType>full</DebugType>
-    <Optimize>false</Optimize>
-    <OutputPath>bin\Debug\</OutputPath>
-    <DefineConstants>DEBUG;TRACE</DefineConstants>
-    <ErrorReport>prompt</ErrorReport>
-    <WarningLevel>4</WarningLevel>
-  </PropertyGroup>
-  <PropertyGroup Condition=" '$(Configuration)|$(Platform)' == 'Release|AnyCPU' ">
-    <PlatformTarget>AnyCPU</PlatformTarget>
-    <DebugType>pdbonly</DebugType>
-    <Optimize>true</Optimize>
-    <OutputPath>bin\Release\</OutputPath>
-    <DefineConstants>TRACE</DefineConstants>
-    <ErrorReport>prompt</ErrorReport>
-    <WarningLevel>4</WarningLevel>
-  </PropertyGroup>
-  <ItemGroup>
-    <Compile Update="**\*.xaml.cs">
-      <DependentUpon>%(Filename)</DependentUpon>
-    </Compile>
-    <EmbeddedResource Include="**\*.xaml">
-      <SubType>Designer</SubType>
-    </EmbeddedResource>
-  </ItemGroup>
-  <ItemGroup>
-    <ProjectReference Include="..\..\src\Avalonia.DesignerSupport\Avalonia.DesignerSupport.csproj" />
-    <ProjectReference Include="..\..\src\Avalonia.DotNetCoreRuntime\Avalonia.DotNetCoreRuntime.csproj" />
-=======
     <TargetFrameworks>netcoreapp2.0;net461</TargetFrameworks>
   </PropertyGroup>
   <ItemGroup>
@@ -47,7 +10,6 @@
                       
     <ProjectReference Condition="'$(TargetFramework)'=='net461'" Include="..\..\src\Avalonia.DotNetFrameworkRuntime\Avalonia.DotNetFrameworkRuntime.csproj" />
 
->>>>>>> 33a1e8b8
     <ProjectReference Include="..\..\src\Linux\Avalonia.LinuxFramebuffer\Avalonia.LinuxFramebuffer.csproj" />
     <ProjectReference Include="..\..\src\Avalonia.Base\Avalonia.Base.csproj" />
     <ProjectReference Include="..\..\src\Markup\Avalonia.Markup.Xaml\Avalonia.Markup.Xaml.csproj" />
@@ -64,11 +26,8 @@
     <ProjectReference Include="..\..\src\Avalonia.Themes.Default\Avalonia.Themes.Default.csproj" />
     <ProjectReference Include="..\..\src\Avalonia.Logging.Serilog\Avalonia.Logging.Serilog.csproj" />
   </ItemGroup>
-<<<<<<< HEAD
-=======
   <Import Project="..\..\build\SampleApp.props" />
   <Import Project="..\..\build\EmbedXaml.props" />
->>>>>>> 33a1e8b8
   <Import Project="..\..\build\Serilog.props" />
   <Import Project="..\..\build\Rx.props" />
   <Import Project="..\..\build\ReactiveUI.props" />
